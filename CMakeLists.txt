--- conflicted
+++ resolved
@@ -28,11 +28,6 @@
   add_definitions(-D_CRT_SECURE_NO_WARNINGS)  
 endif()
 
-<<<<<<< HEAD
-if (SANITIZERS AND (CMAKE_CXX_COMPILER_ID MATCHES "Clang" OR CMAKE_CXX_COMPILER_ID MATCHES "GNU"))
-  message("Enabling sanitizers")
-  set(SANITIZERS "-fsanitize=address -fsanitize=undefined")
-=======
 if (SANITIZERS)
   if (CMAKE_CXX_COMPILER_ID MATCHES "Clang" OR CMAKE_CXX_COMPILER_ID MATCHES "GNU")
     set(SANITIZERS "-fsanitize=address -fsanitize=undefined")
@@ -40,7 +35,6 @@
     set(SANITIZERS "/fsanitize=address")
   endif()
 
->>>>>>> 12ded1c1
   set(CMAKE_C_FLAGS              "${CMAKE_C_FLAGS}             ${SANITIZERS}")
   set(CMAKE_CXX_FLAGS            "${CMAKE_CXX_FLAGS}           ${SANITIZERS}")
   set(CMAKE_EXE_LINKER_FLAGS     "${CMAKE_EXE_LINKER_FLAGS}    ${SANITIZERS}")
