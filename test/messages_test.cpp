--- conflicted
+++ resolved
@@ -99,15 +99,9 @@
     tls_round_trip(tc.key_package, key_package, reproducible);
 
     // GroupInfo, GroupSecrets, EncryptedGroupSecrets, and Welcome
-<<<<<<< HEAD
-    auto group_info = GroupInfo{ tv.group_id, tv.epoch, tree,     tv.random,
-                                 tv.random,   ext_list, tv.random };
-    group_info.signer_index = tv.signer_index;
-=======
     auto group_info =
-      GroupInfo{ tv.group_id, tv.epoch, tree, tv.random, tv.random, tv.random };
+      GroupInfo{ tv.group_id, tv.epoch, tree, tv.random, tv.random, ext_list, tv.random };
     group_info.signer_index = LeafIndex(tv.sender.sender);
->>>>>>> d48e4af2
     group_info.signature = tv.random;
     tls_round_trip(tc.group_info, group_info, true, tc.cipher_suite);
 
