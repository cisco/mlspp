#include "fips.h"
#include <doctest/doctest.h>
#include <mls/state.h>
#include <mls_vectors/mls_vectors.h>

using namespace mls;
using namespace mls_vectors;

TEST_CASE("Secret Tree Interop")
{
  for (auto suite : all_supported_suites) {
<<<<<<< HEAD
    if (fips() && !is_fips_approved(suite)) {
      continue;
    }

    const auto tv = EncryptionTestVector::create(suite, 15, 10);
=======
    const auto tv = SecretTreeTestVector{ suite, 15, { 1, 10 } };
>>>>>>> 089a5690
    REQUIRE(tv.verify() == std::nullopt);
  }
}

TEST_CASE("Key Schedule Interop")
{
  for (auto suite : all_supported_suites) {
    auto tv = KeyScheduleTestVector::create(suite, 15, 3);
    REQUIRE(tv.verify() == std::nullopt);
  }
}<|MERGE_RESOLUTION|>--- conflicted
+++ resolved
@@ -9,15 +9,7 @@
 TEST_CASE("Secret Tree Interop")
 {
   for (auto suite : all_supported_suites) {
-<<<<<<< HEAD
-    if (fips() && !is_fips_approved(suite)) {
-      continue;
-    }
-
-    const auto tv = EncryptionTestVector::create(suite, 15, 10);
-=======
     const auto tv = SecretTreeTestVector{ suite, 15, { 1, 10 } };
->>>>>>> 089a5690
     REQUIRE(tv.verify() == std::nullopt);
   }
 }
