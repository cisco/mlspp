--- conflicted
+++ resolved
@@ -1070,155 +1070,6 @@
   }
 }
 
-<<<<<<< HEAD
-class ExternalSenderTest : public StateTest
-{
-protected:
-  const SignaturePrivateKey external_sig_priv =
-    SignaturePrivateKey::generate(suite);
-  const Credential external_sender_cred = Credential::basic({ 0 });
-  const bytes psk_id = from_ascii("psk ID");
-  ExtensionList group_extensions;
-
-  ExternalSenderTest()
-  {
-    group_extensions.add(ExternalSendersExtension{ {
-      { external_sig_priv.public_key, external_sender_cred },
-    } });
-
-    // Initialize the creator's state
-    states.emplace_back(group_id,
-                        suite,
-                        leaf_privs[0],
-                        identity_privs[0],
-                        key_packages[0].leaf_node,
-                        group_extensions);
-
-    // Add a second member so that we can test removal proposal
-    auto add = states[0].add_proposal(key_packages[1]);
-    auto [commit, welcome, new_state] = states[0].commit(
-      fresh_secret(), CommitOpts{ { add }, true, false, {} }, {});
-    states[0] = new_state;
-
-    silence_unused(commit);
-
-    states.push_back({ init_privs[1],
-                       leaf_privs[1],
-                       identity_privs[1],
-                       key_packages[1],
-                       welcome,
-                       std::nullopt,
-                       {} });
-  }
-
-  PublicMessage GenerateExternalSenderProposal(const Proposal& proposal)
-  {
-    auto group_context = states[0].group_context();
-
-    auto proposal_content = GroupContent{ group_context.group_id,
-                                          group_context.epoch,
-                                          { ExternalSenderIndex{ 0 } },
-                                          {},
-                                          proposal };
-
-    auto content_auth_original =
-      AuthenticatedContent::sign(WireFormat::mls_public_message,
-                                 proposal_content,
-                                 suite,
-                                 external_sig_priv,
-                                 group_context);
-
-    return PublicMessage::protect(
-      content_auth_original, suite, std::nullopt, group_context);
-  }
-};
-
-TEST_CASE_METHOD(ExternalSenderTest,
-                 "Allows Expected Proposals from External Sender")
-{
-  // For expected proposals, we ensure that calling State::handle with the
-  // proposal does not throw an exception.
-
-  // Add
-  auto add_proposal = Proposal{ Add{ key_packages[2] } };
-  auto ext_add_message = GenerateExternalSenderProposal(add_proposal);
-
-  REQUIRE(!states[0].handle(ext_add_message).has_value());
-
-  // Remove
-  auto remove_proposal = Proposal{ Remove{ LeafIndex{ 1 } } };
-  auto ext_remove_message = GenerateExternalSenderProposal(remove_proposal);
-
-  REQUIRE(!states[0].handle(ext_remove_message).has_value());
-
-  // PSK
-  auto group_context = states[0].group_context();
-  auto psk_proposal =
-    Proposal{ PreSharedKey{ ResumptionPSK{ ResumptionPSKUsage::application,
-                                           group_context.group_id,
-                                           group_context.epoch },
-                            random_bytes(suite.secret_size()) } };
-  auto ext_psk_message = GenerateExternalSenderProposal(psk_proposal);
-
-  REQUIRE(!states[0].handle(ext_psk_message).has_value());
-
-  // ReInit
-  auto updated_extensions = group_extensions;
-  updated_extensions.add(CustomExtension{ 0xa0 });
-
-  auto reinit_proposal = Proposal{ ReInit{ group_context.group_id,
-                                           ProtocolVersion::mls10,
-                                           group_context.cipher_suite,
-                                           updated_extensions } };
-  auto ext_reinit_message = GenerateExternalSenderProposal(reinit_proposal);
-
-  REQUIRE(!states[0].handle(ext_reinit_message).has_value());
-
-  // GroupContextExtensions
-
-  auto group_context_proposal =
-    Proposal{ GroupContextExtensions{ updated_extensions } };
-  auto ext_group_context_message =
-    GenerateExternalSenderProposal(group_context_proposal);
-
-  REQUIRE(!states[0].handle(ext_group_context_message).has_value());
-}
-
-TEST_CASE_METHOD(ExternalSenderTest,
-                 "Refuses Unexpected Proposals from External Sender")
-{
-  // For unexpected proposals, we ensure that calling State::handle with the
-  // throws the expected exception.
-
-  // The proposals throw bad_optional_access since the validation calls
-  // opt::get(sender) on a nullopt sender
-
-  // Update
-  auto update_proposal = Proposal{ Update{ key_packages[1].leaf_node } };
-  auto ext_update_message = GenerateExternalSenderProposal(update_proposal);
-
-  REQUIRE_THROWS_WITH(states[0].handle(ext_update_message),
-                      "Invalid external proposal");
-
-  // ExternalInit
-  auto group_info = states[0].group_info(false);
-  auto maybe_external_pub = group_info.extensions.find<ExternalPubExtension>();
-
-  REQUIRE(maybe_external_pub.has_value());
-
-  const auto& external_pub = opt::get(maybe_external_pub).external_pub;
-
-  auto [kem_output, force_init_secret] =
-    KeyScheduleEpoch::external_init(suite, external_pub);
-  silence_unused(force_init_secret);
-
-  auto external_init_proposal = Proposal{ ExternalInit{ kem_output } };
-  auto external_init_message =
-    GenerateExternalSenderProposal(external_init_proposal);
-
-  REQUIRE_THROWS_WITH(states[0].handle(external_init_message),
-                      "Invalid external proposal");
-=======
 TEST_CASE_METHOD(StateTest, "Parent Hash with Empty Left Subtree")
 {
   // Create a group with 4 members
@@ -1262,5 +1113,153 @@
   // Member @2 should have a valid tree, even though its filtered direct path no
   // longer goes to the root.
   REQUIRE(state_2.tree().parent_hash_valid());
->>>>>>> fd3fc392
+}
+
+class ExternalSenderTest : public StateTest
+{
+protected:
+  const SignaturePrivateKey external_sig_priv =
+    SignaturePrivateKey::generate(suite);
+  const Credential external_sender_cred = Credential::basic({ 0 });
+  const bytes psk_id = from_ascii("psk ID");
+  ExtensionList group_extensions;
+
+  ExternalSenderTest()
+  {
+    group_extensions.add(ExternalSendersExtension{ {
+      { external_sig_priv.public_key, external_sender_cred },
+    } });
+
+    // Initialize the creator's state
+    states.emplace_back(group_id,
+                        suite,
+                        leaf_privs[0],
+                        identity_privs[0],
+                        key_packages[0].leaf_node,
+                        group_extensions);
+
+    // Add a second member so that we can test removal proposal
+    auto add = states[0].add_proposal(key_packages[1]);
+    auto [commit, welcome, new_state] = states[0].commit(
+      fresh_secret(), CommitOpts{ { add }, true, false, {} }, {});
+    states[0] = new_state;
+
+    silence_unused(commit);
+
+    states.push_back({ init_privs[1],
+                       leaf_privs[1],
+                       identity_privs[1],
+                       key_packages[1],
+                       welcome,
+                       std::nullopt,
+                       {} });
+  }
+
+  PublicMessage GenerateExternalSenderProposal(const Proposal& proposal)
+  {
+    auto group_context = states[0].group_context();
+
+    auto proposal_content = GroupContent{ group_context.group_id,
+                                          group_context.epoch,
+                                          { ExternalSenderIndex{ 0 } },
+                                          {},
+                                          proposal };
+
+    auto content_auth_original =
+      AuthenticatedContent::sign(WireFormat::mls_public_message,
+                                 proposal_content,
+                                 suite,
+                                 external_sig_priv,
+                                 group_context);
+
+    return PublicMessage::protect(
+      content_auth_original, suite, std::nullopt, group_context);
+  }
+};
+
+TEST_CASE_METHOD(ExternalSenderTest,
+                 "Allows Expected Proposals from External Sender")
+{
+  // For expected proposals, we ensure that calling State::handle with the
+  // proposal does not throw an exception.
+
+  // Add
+  auto add_proposal = Proposal{ Add{ key_packages[2] } };
+  auto ext_add_message = GenerateExternalSenderProposal(add_proposal);
+
+  REQUIRE(!states[0].handle(ext_add_message).has_value());
+
+  // Remove
+  auto remove_proposal = Proposal{ Remove{ LeafIndex{ 1 } } };
+  auto ext_remove_message = GenerateExternalSenderProposal(remove_proposal);
+
+  REQUIRE(!states[0].handle(ext_remove_message).has_value());
+
+  // PSK
+  auto group_context = states[0].group_context();
+  auto psk_proposal =
+    Proposal{ PreSharedKey{ ResumptionPSK{ ResumptionPSKUsage::application,
+                                           group_context.group_id,
+                                           group_context.epoch },
+                            random_bytes(suite.secret_size()) } };
+  auto ext_psk_message = GenerateExternalSenderProposal(psk_proposal);
+
+  REQUIRE(!states[0].handle(ext_psk_message).has_value());
+
+  // ReInit
+  auto updated_extensions = group_extensions;
+  updated_extensions.add(CustomExtension{ 0xa0 });
+
+  auto reinit_proposal = Proposal{ ReInit{ group_context.group_id,
+                                           ProtocolVersion::mls10,
+                                           group_context.cipher_suite,
+                                           updated_extensions } };
+  auto ext_reinit_message = GenerateExternalSenderProposal(reinit_proposal);
+
+  REQUIRE(!states[0].handle(ext_reinit_message).has_value());
+
+  // GroupContextExtensions
+
+  auto group_context_proposal =
+    Proposal{ GroupContextExtensions{ updated_extensions } };
+  auto ext_group_context_message =
+    GenerateExternalSenderProposal(group_context_proposal);
+
+  REQUIRE(!states[0].handle(ext_group_context_message).has_value());
+}
+
+TEST_CASE_METHOD(ExternalSenderTest,
+                 "Refuses Unexpected Proposals from External Sender")
+{
+  // For unexpected proposals, we ensure that calling State::handle with the
+  // throws the expected exception.
+
+  // The proposals throw bad_optional_access since the validation calls
+  // opt::get(sender) on a nullopt sender
+
+  // Update
+  auto update_proposal = Proposal{ Update{ key_packages[1].leaf_node } };
+  auto ext_update_message = GenerateExternalSenderProposal(update_proposal);
+
+  REQUIRE_THROWS_WITH(states[0].handle(ext_update_message),
+                      "Invalid external proposal");
+
+  // ExternalInit
+  auto group_info = states[0].group_info(false);
+  auto maybe_external_pub = group_info.extensions.find<ExternalPubExtension>();
+
+  REQUIRE(maybe_external_pub.has_value());
+
+  const auto& external_pub = opt::get(maybe_external_pub).external_pub;
+
+  auto [kem_output, force_init_secret] =
+    KeyScheduleEpoch::external_init(suite, external_pub);
+  silence_unused(force_init_secret);
+
+  auto external_init_proposal = Proposal{ ExternalInit{ kem_output } };
+  auto external_init_message =
+    GenerateExternalSenderProposal(external_init_proposal);
+
+  REQUIRE_THROWS_WITH(states[0].handle(external_init_message),
+                      "Invalid external proposal");
 }