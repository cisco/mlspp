--- conflicted
+++ resolved
@@ -138,12 +138,7 @@
       if (j == sender) {
         states[j] = new_state;
       } else {
-<<<<<<< HEAD
-        states[j] = states[j].handle(commit).value();
-=======
-        states[j].handle(add);
         states[j] = opt::get(states[j].handle(commit));
->>>>>>> 6e847223
       }
     }
 
@@ -227,12 +222,7 @@
       if (state.index().val == i) {
         state = new_state;
       } else {
-<<<<<<< HEAD
-        state = state.handle(commit).value();
-=======
-        state.handle(update);
         state = opt::get(state.handle(commit));
->>>>>>> 6e847223
       }
     }
 
@@ -253,12 +243,7 @@
       if (state.index().val == size_t(i)) {
         state = new_state;
       } else {
-<<<<<<< HEAD
-        state = state.handle(commit).value();
-=======
-        state.handle(remove);
-        state = opt::get(state.handle(commit));
->>>>>>> 6e847223
+          state = opt::get(state.handle(commit));
       }
     }
 
