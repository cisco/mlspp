#include <mls/state.h>

namespace mls {

///
/// Constructors
///

State::State(bytes group_id,
             CipherSuite suite,
             const HPKEPrivateKey& init_priv,
             SignaturePrivateKey sig_priv,
             const LeafNode& leaf_node,
             ExtensionList extensions)
  : _suite(suite)
  , _group_id(std::move(group_id))
  , _epoch(0)
  , _tree(suite)
  , _transcript_hash(suite)
  , _extensions(std::move(extensions))
  , _index(0)
  , _identity_priv(std::move(sig_priv))
{
  // Verify that the client supports the proposed group extensions
  if (!leaf_node.verify_extension_support(_extensions)) {
    throw InvalidParameterError("Client doesn't support required extensions");
  }

  _index = _tree.add_leaf(leaf_node);
  _tree.set_hash_all();
  _tree_priv = TreeKEMPrivateKey::solo(suite, _index, init_priv);
  if (!_tree_priv.consistent(_tree)) {
    throw InvalidParameterError("LeafNode inconsistent with private key");
  }

  // XXX(RLB): Convert KeyScheduleEpoch to take GroupContext?
  auto ctx = tls::marshal(group_context());
  _key_schedule =
    KeyScheduleEpoch(_suite, random_bytes(_suite.secret_size()), ctx);
  _keys = _key_schedule.encryption_keys(_tree.size());

  // Update the interim transcript hash with a virtual confirmation tag
  _transcript_hash.update_interim(
    _key_schedule.confirmation_tag(_transcript_hash.confirmed));
}

TreeKEMPublicKey
State::import_tree(const bytes& tree_hash,
                   const std::optional<TreeKEMPublicKey>& external,
                   const ExtensionList& extensions)
{
  auto tree = TreeKEMPublicKey(_suite);
  auto maybe_tree_extn = extensions.find<RatchetTreeExtension>();
  if (external) {
    tree = opt::get(external);
  } else if (maybe_tree_extn) {
    tree = opt::get(maybe_tree_extn).tree;
  } else {
    throw InvalidParameterError("No tree available");
  }

  tree.suite = _suite;

  tree.set_hash_all();
  if (tree.root_hash() != tree_hash) {
    throw InvalidParameterError("Tree does not match GroupInfo");
  }

  if (!tree.parent_hash_valid()) {
    throw InvalidParameterError("Invalid tree");
  }

  return tree;
}

State::State(SignaturePrivateKey sig_priv,
             const GroupInfo& group_info,
             const std::optional<TreeKEMPublicKey>& tree)
  : _suite(group_info.group_context.cipher_suite)
  , _group_id(group_info.group_context.group_id)
  , _epoch(group_info.group_context.epoch)
  , _tree(import_tree(group_info.group_context.tree_hash,
                      tree,
                      group_info.extensions))
  , _transcript_hash(_suite,
                     group_info.group_context.confirmed_transcript_hash,
                     group_info.confirmation_tag)
  , _extensions(group_info.group_context.extensions)
  , _key_schedule(_suite)
  , _index(0)
  , _identity_priv(std::move(sig_priv))
{
  // The following are not set:
  //    _index
  //    _tree_priv
  //
  // This ctor should only be used within external_commit, in which case these
  // fields are populated by the subsequent commit()
}

// Initialize a group from a Welcome
State::State(const HPKEPrivateKey& init_priv,
             HPKEPrivateKey leaf_priv,
             SignaturePrivateKey sig_priv,
             const KeyPackage& kp,
             const Welcome& welcome,
             const std::optional<TreeKEMPublicKey>& tree)
  : _suite(welcome.cipher_suite)
  , _epoch(0)
  , _tree(welcome.cipher_suite)
  , _transcript_hash(welcome.cipher_suite)
  , _identity_priv(std::move(sig_priv))
{
  auto maybe_kpi = welcome.find(kp);
  if (!maybe_kpi) {
    throw InvalidParameterError("Welcome not intended for key package");
  }
  auto kpi = opt::get(maybe_kpi);

  if (kp.cipher_suite != welcome.cipher_suite) {
    throw InvalidParameterError("Ciphersuite mismatch");
  }

  // Decrypt the GroupSecrets
  auto secrets_ct = welcome.secrets[kpi].encrypted_group_secrets;
  auto secrets_data = init_priv.decrypt(kp.cipher_suite, {}, {}, secrets_ct);
  auto secrets = tls::get<GroupSecrets>(secrets_data);
  if (!secrets.psks.psks.empty()) {
    throw NotImplementedError(/* PSKs are not supported */);
  }

  // Decrypt the GroupInfo
  auto group_info = welcome.decrypt(secrets.joiner_secret, { /* no PSKs */ });
  if (group_info.group_context.cipher_suite != _suite) {
    throw InvalidParameterError("GroupInfo and Welcome ciphersuites disagree");
  }

  // Import the tree from the argument or from the extension
  _tree = import_tree(
    group_info.group_context.tree_hash, tree, group_info.extensions);

  // Verify the signature on the GroupInfo
  if (!group_info.verify(_tree)) {
    throw InvalidParameterError("Invalid GroupInfo");
  }

  // Ingest the GroupSecrets and GroupInfo
  _epoch = group_info.group_context.epoch;
  _group_id = group_info.group_context.group_id;

  _transcript_hash.confirmed =
    group_info.group_context.confirmed_transcript_hash;
  _transcript_hash.update_interim(group_info.confirmation_tag);

  _extensions = group_info.group_context.extensions;

  // Construct TreeKEM private key from parts provided
  auto maybe_index = _tree.find(kp.leaf_node);
  if (!maybe_index) {
    throw InvalidParameterError("New joiner not in tree");
  }

  _index = opt::get(maybe_index);

  auto ancestor = tree_math::ancestor(_index, group_info.signer);
  auto path_secret = std::optional<bytes>{};
  if (secrets.path_secret) {
    path_secret = opt::get(secrets.path_secret).secret;
  }

  _tree_priv = TreeKEMPrivateKey::joiner(
    _suite, _tree.size(), _index, std::move(leaf_priv), ancestor, path_secret);

  // Ratchet forward into the current epoch
  auto group_ctx = tls::marshal(group_context());
  _key_schedule = KeyScheduleEpoch(
    _suite, secrets.joiner_secret, { /* no PSKs */ }, group_ctx);
  _keys = _key_schedule.encryption_keys(_tree.size());

  // Verify the confirmation
  const auto confirmation_tag =
    _key_schedule.confirmation_tag(_transcript_hash.confirmed);
  if (confirmation_tag != group_info.confirmation_tag) {
    throw ProtocolError("Confirmation failed to verify");
  }
}

std::tuple<MLSMessage, State>
State::external_join(const bytes& leaf_secret,
                     SignaturePrivateKey sig_priv,
                     const KeyPackage& kp,
                     const GroupInfo& group_info,
                     const std::optional<TreeKEMPublicKey>& tree,
                     const MessageOpts& msg_opts)
{
  auto initial_state = State(std::move(sig_priv), group_info, tree);

  const auto maybe_external_pub =
    group_info.extensions.find<ExternalPubExtension>();
  if (!maybe_external_pub) {
    throw InvalidParameterError("No external pub in GroupInfo");
  }

  const auto& external_pub = opt::get(maybe_external_pub).external_pub;

  auto add = initial_state.add_proposal(kp);
  auto opts = CommitOpts{ { add }, false, false, {} };
  auto [commit_msg, welcome, state] =
    initial_state.commit(leaf_secret, opts, msg_opts, kp, external_pub);
  silence_unused(welcome);
  return { commit_msg, state };
}

MLSMessage
State::new_member_add(const bytes& group_id,
                      epoch_t epoch,
                      const KeyPackage& new_member,
                      const SignaturePrivateKey& sig_priv)
{
  const auto suite = new_member.cipher_suite;
  auto proposal = Proposal{ Add{ new_member } };
  auto content = MLSContent{ group_id,
                             epoch,
                             { NewMemberProposalSender{} },
                             { /* no authenticated data */ },
                             { std::move(proposal) } };
  auto content_auth = MLSAuthenticatedContent::sign(
    WireFormat::mls_plaintext, std::move(content), suite, sig_priv, {});

  return MLSPlaintext::protect(std::move(content_auth), suite, {}, {});
}

///
/// Proposal and commit factories
///
template<typename Inner>
MLSMessage
State::protect_full(Inner&& inner_content, const MessageOpts& msg_opts)
{
  auto content_auth = sign({ MemberSender{ _index } },
                           inner_content,
                           msg_opts.authenticated_data,
                           msg_opts.encrypt);
  return protect(std::move(content_auth), msg_opts.padding_size);
}

template<typename Inner>
MLSAuthenticatedContent
State::sign(const Sender& sender,
            Inner&& inner_content,
            const bytes& authenticated_data,
            bool encrypt) const
{
  auto content = MLSContent{
    _group_id, _epoch, sender, authenticated_data, { inner_content }
  };

  auto wire_format =
    (encrypt) ? WireFormat::mls_ciphertext : WireFormat::mls_plaintext;

  auto content_auth = MLSAuthenticatedContent::sign(
    wire_format, std::move(content), _suite, _identity_priv, group_context());

  return content_auth;
}

MLSMessage
State::protect(MLSAuthenticatedContent&& content_auth, size_t padding_size)
{
  switch (content_auth.wire_format) {
    case WireFormat::mls_plaintext:
      return MLSPlaintext::protect(std::move(content_auth),
                                   _suite,
                                   _key_schedule.membership_key,
                                   group_context());

    case WireFormat::mls_ciphertext:
      return MLSCiphertext::protect(std::move(content_auth),
                                    _suite,
                                    _index,
                                    _keys,
                                    _key_schedule.sender_data_secret,
                                    padding_size);

    default:
      throw InvalidParameterError("Malformed MLSAuthenticatedContent");
  }
}

MLSAuthenticatedContent
State::unprotect_to_content_auth(const MLSMessage& msg)
{
  const auto unprotect = overloaded{
    [&](const MLSPlaintext& pt) -> MLSAuthenticatedContent {
      auto maybe_content_auth =
        pt.unprotect(_suite, _key_schedule.membership_key, group_context());
      if (!maybe_content_auth) {
        throw ProtocolError("Membership tag failed to verify");
      }
      return opt::get(maybe_content_auth);
    },

    [&](const MLSCiphertext& ct) -> MLSAuthenticatedContent {
      auto maybe_content_auth =
        ct.unprotect(_suite, _tree, _keys, _key_schedule.sender_data_secret);
      if (!maybe_content_auth) {
        throw ProtocolError("MLSCiphertext decryption failure");
      }
      return opt::get(maybe_content_auth);
    },

    [](const auto& /* unused */) -> MLSAuthenticatedContent {
      throw ProtocolError("Invalid wire format");
    },
  };

  return var::visit(unprotect, msg.message);
}

Proposal
State::add_proposal(const KeyPackage& key_package) const
{
  // Check that the key package is validly signed
  if (!key_package.verify()) {
    throw InvalidParameterError("Invalid signature on key package");
  }

  // Check that the group's basic properties are supported
  auto now = seconds_since_epoch();
  if (!key_package.leaf_node.verify_expiry(now)) {
    throw InvalidParameterError("Expired key package");
  }

  // Check that the group's extensions are supported
  if (!key_package.leaf_node.verify_extension_support(_extensions)) {
    throw InvalidParameterError(
      "Key package does not support group's extensions");
  }

  return { Add{ key_package } };
}

Proposal
State::update_proposal(const bytes& leaf_secret, const LeafNodeOptions& opts)
{
  if (_cached_update) {
    return { opt::get(_cached_update).proposal };
  }

  auto leaf = opt::get(_tree.leaf_node(_index));

  auto public_key = HPKEPrivateKey::derive(_suite, leaf_secret).public_key;
  auto new_leaf =
    leaf.for_update(_suite, _group_id, public_key, opts, _identity_priv);

  auto update = Update{ new_leaf };
  _cached_update = CachedUpdate{ leaf_secret, update };
  return { update };
}

Proposal
State::remove_proposal(RosterIndex index) const
{
  return remove_proposal(leaf_for_roster_entry(index));
}

Proposal
State::remove_proposal(LeafIndex removed) const
{
  if (!_tree.has_leaf(removed)) {
    throw InvalidParameterError("Remove on blank leaf");
  }

  return { Remove{ removed } };
}

Proposal
State::group_context_extensions_proposal(ExtensionList exts) const
{
  if (!extensions_supported(exts)) {
    throw InvalidParameterError("Unsupported extensions");
  }

  return { GroupContextExtensions{ std::move(exts) } };
}

MLSMessage
State::add(const KeyPackage& key_package, const MessageOpts& msg_opts)
{
  return protect_full(add_proposal(key_package), msg_opts);
}

MLSMessage
State::update(const bytes& leaf_secret,
              const LeafNodeOptions& opts,
              const MessageOpts& msg_opts)
{
  return protect_full(update_proposal(leaf_secret, opts), msg_opts);
}

MLSMessage
State::remove(RosterIndex index, const MessageOpts& msg_opts)
{
  return protect_full(remove_proposal(index), msg_opts);
}

MLSMessage
State::remove(LeafIndex removed, const MessageOpts& msg_opts)
{
  return protect_full(remove_proposal(removed), msg_opts);
}

MLSMessage
State::group_context_extensions(ExtensionList exts, const MessageOpts& msg_opts)
{
  return protect_full(group_context_extensions_proposal(std::move(exts)),
                      msg_opts);
}

std::tuple<MLSMessage, Welcome, State>
State::commit(const bytes& leaf_secret,
              const std::optional<CommitOpts>& opts,
              const MessageOpts& msg_opts)
{
  return commit(leaf_secret, opts, msg_opts, std::nullopt, std::nullopt);
}

std::tuple<MLSMessage, Welcome, State>
State::commit(const bytes& leaf_secret,
              const std::optional<CommitOpts>& opts,
              const MessageOpts& msg_opts,
              const std::optional<KeyPackage>& joiner_key_package,
              const std::optional<HPKEPublicKey>& external_pub)
{
  // Construct a commit from cached proposals
  // TODO(rlb) ignore some proposals:
  // * Update after Update
  // * Update after Remove
  // * Remove after Remove
  Commit commit;
  auto joiners = std::vector<KeyPackage>{};
  for (const auto& cached : _pending_proposals) {
    if (var::holds_alternative<Add>(cached.proposal.content)) {
      const auto& add = var::get<Add>(cached.proposal.content);
      joiners.push_back(add.key_package);
    }

    commit.proposals.push_back({ cached.ref });
  }

  // Add the extra proposals to those we had cached
  if (opts) {
    const auto& extra_proposals = opt::get(opts).extra_proposals;
    for (const auto& proposal : extra_proposals) {
      if (var::holds_alternative<Add>(proposal.content)) {
        const auto& add = var::get<Add>(proposal.content);
        joiners.push_back(add.key_package);
      }

      commit.proposals.push_back({ proposal });
    }
  }

  // If this is an external commit, insert an ExternalInit proposal
  auto external_commit = bool(joiner_key_package) && bool(external_pub);
  if (bool(joiner_key_package) != bool(external_pub)) {
    throw InvalidParameterError("Malformed external commit parameters");
  }

  auto force_init_secret = std::optional<bytes>{};
  if (external_commit) {
    auto [enc, exported] =
      KeyScheduleEpoch::external_init(_suite, opt::get(external_pub));
    force_init_secret = exported;
    commit.proposals.push_back({ Proposal{ ExternalInit{ enc } } });
  }

  // Apply proposals
  State next = successor();
  auto proposals = must_resolve(commit.proposals, _index);
  auto [has_updates, has_removes, joiner_locations] = next.apply(proposals);

  // If this is an external commit, see where the new joiner ended up
  auto sender = Sender{ MemberSender{ _index } };
  if (external_commit) {
    const auto& kp = opt::get(joiner_key_package);
    const auto it = std::find(joiners.begin(), joiners.end(), kp);
    if (it == joiners.end()) {
      throw InvalidParameterError("Joiner not added");
    }

    const auto pos = it - joiners.begin();
    next._index = joiner_locations[pos];
    sender = Sender{ NewMemberCommitSender{} };
  }

  // KEM new entropy to the group and the new joiners
  auto no_proposals = commit.proposals.empty();
  auto path_required =
    has_updates || has_removes || no_proposals || external_commit;
  auto commit_secret = _suite.zero();
  auto path_secrets =
    std::vector<std::optional<bytes>>(joiner_locations.size());
  if (path_required) {
    auto ctx = tls::marshal(GroupContext{
      next._suite,
      next._group_id,
      next._epoch + 1,
      next._tree.root_hash(),
      next._transcript_hash.confirmed,
      next._extensions,
    });

    auto leaf_node_opts = LeafNodeOptions{};
    if (opts) {
      leaf_node_opts = opt::get(opts).leaf_node_opts;
    }

    auto [new_priv, path] = next._tree.encap(next._index,
                                             next._group_id,
                                             ctx,
                                             leaf_secret,
                                             _identity_priv,
                                             joiner_locations,
                                             leaf_node_opts);
    next._tree_priv = new_priv;
    commit.path = path;
    commit_secret = new_priv.update_secret;

    for (size_t i = 0; i < joiner_locations.size(); i++) {
      auto [overlap, shared_path_secret, ok] =
        new_priv.shared_path_secret(joiner_locations[i]);
      silence_unused(overlap);
      silence_unused(ok);

      path_secrets[i] = shared_path_secret;
    }
  }

  // Create the Commit message and advance the transcripts / key schedule
  auto commit_content_auth =
    sign(sender, commit, msg_opts.authenticated_data, msg_opts.encrypt);

  next._transcript_hash.update_confirmed(commit_content_auth);
  next._epoch += 1;
  next.update_epoch_secrets(
    commit_secret, { /* no PSKs */ }, force_init_secret);

  const auto confirmation_tag =
    next._key_schedule.confirmation_tag(next._transcript_hash.confirmed);
  commit_content_auth.set_confirmation_tag(confirmation_tag);

  next._transcript_hash.update_interim(commit_content_auth);

  auto commit_message =
    protect(std::move(commit_content_auth), msg_opts.padding_size);

  // Complete the GroupInfo and form the Welcome
  auto group_info = GroupInfo{
    {
      next._suite,
      next._group_id,
      next._epoch,
      next._tree.root_hash(),
      next._transcript_hash.confirmed,
      next._extensions,
    },
    { /* No other extensions */ },
    { confirmation_tag },
  };
  if (opts && opt::get(opts).inline_tree) {
    group_info.extensions.add(RatchetTreeExtension{ next._tree });
  }
  group_info.sign(next._tree, next._index, next._identity_priv);

  auto welcome = Welcome{
    _suite, next._key_schedule.joiner_secret, { /* no PSKs */ }, group_info
  };
  for (size_t i = 0; i < joiners.size(); i++) {
    welcome.encrypt(joiners[i], path_secrets[i]);
  }

  return std::make_tuple(commit_message, welcome, next);
}

///
/// Message handlers
///

GroupContext
State::group_context() const
{
  return GroupContext{
    _suite,
    _group_id,
    _epoch,
    _tree.root_hash(),
    _transcript_hash.confirmed,
    _extensions,
  };
}

std::optional<State>
State::handle(const MLSMessage& msg)
{
  return handle(msg, std::nullopt);
}

std::optional<State>
State::handle(const MLSMessage& msg, std::optional<State> cached_state)
{
  // Check the version
  if (msg.version != ProtocolVersion::mls10) {
    throw InvalidParameterError("Unsupported version");
  }

  // Verify the signature on the message
  auto content_auth = unprotect_to_content_auth(msg);
  if (!verify(content_auth)) {
    throw InvalidParameterError("Message signature failed to verify");
  }

  // Validate the MLSContent
  const auto& content = content_auth.content;
  if (content.group_id != _group_id) {
    throw InvalidParameterError("GroupID mismatch");
  }

  if (content.epoch != _epoch) {
    throw InvalidParameterError("Epoch mismatch");
  }

  // Dispatch on content type
  switch (content.content_type()) {
    // Proposals get queued, do not result in a state transition
    // TODO(RLB): We should validate that the proposal makes sense here, e.g.,
    // that an Add KeyPackage is for the right CipherSuite or that a Remove
    // target is actually in the group.
    case ContentType::proposal:
      cache_proposal(content_auth);
      return std::nullopt;

    // Commits are handled in the remainder of this method
    case ContentType::commit:
      break;

    // Any other content type in this method is an error
    default:
      throw InvalidParameterError("Invalid content type");
  }

  switch (content.sender.sender_type()) {
    case SenderType::member:
    case SenderType::new_member_commit:
      break;

    default:
      throw ProtocolError("Invalid commit sender type");
  }

  auto sender = std::optional<LeafIndex>();
  if (content.sender.sender_type() == SenderType::member) {
    sender = var::get<MemberSender>(content.sender.sender).sender;
  }

  if (sender == _index) {
    if (cached_state) {
      // Verify that the cached state is a plausible successor to this state
      const auto& next = opt::get(cached_state);
      if (next._group_id != _group_id || next._epoch != _epoch + 1 ||
          next._index != _index) {
        throw InvalidParameterError("Invalid successor state");
      }

      return next;
    }

    throw InvalidParameterError("Handle own commits with caching");
  }

  // Apply the commit
  const auto& commit = var::get<Commit>(content.content);
  const auto proposals = must_resolve(commit.proposals, sender);

  auto next = successor();
  auto [_has_updates, _has_removes, joiner_locations] = next.apply(proposals);
  silence_unused(_has_updates);
  silence_unused(_has_removes);

  // If this is an external Commit, then its direct proposals must meet certain
  // constraints, and we need to identify the sender's location in the new tree.
  auto force_init_secret = std::optional<bytes>{};
  auto sender_location = LeafIndex{ 0 };
  if (sender) {
    sender_location = opt::get(sender);
  }

  if (content.sender.sender_type() == SenderType::new_member_commit) {
    // Extract the forced init secret
    auto kem_output = commit.valid_external();
    if (!kem_output) {
      throw ProtocolError("Invalid external commit");
    }

    force_init_secret =
      _key_schedule.receive_external_init(opt::get(kem_output));

    // Figure out where the new joiner was added by identifying the Add by value
    // in the proposals vector
    auto add_index = size_t(0);
    for (size_t i = 0; i < commit.proposals.size(); i++) {
      if (proposals[i].proposal.proposal_type() != ProposalType::add) {
        continue;
      }

      if (var::holds_alternative<ProposalRef>(commit.proposals[i].content)) {
        add_index += 1;
      } else {
        sender_location = joiner_locations[add_index];
        break;
      }

      if (i == commit.proposals.size() - 1) {
        // If we make it to the end of the loop, we're missing a sender location
        throw ProtocolError("Unable to locate external joiner");
      }
    }
  }

  // Decapsulate and apply the UpdatePath, if provided
  // TODO(RLB) Verify that path is provided if required
  auto commit_secret = _suite.zero();
  if (commit.path) {
    const auto& path = opt::get(commit.path);

    if (path.leaf_node.source() != LeafNodeSource::commit) {
      throw ProtocolError("Commit path leaf node has invalid source");
    }

    if (!next._tree.parent_hash_valid(sender_location, path)) {
      throw ProtocolError("Commit path has invalid parent hash");
    }

    next.check_update_leaf_node(
      sender_location, path.leaf_node, LeafNodeSource::commit);

    auto ctx = tls::marshal(GroupContext{
      next._suite,
      next._group_id,
      next._epoch + 1,
      next._tree.root_hash(),
      next._transcript_hash.confirmed,
      next._extensions,
    });
    next._tree_priv.decap(
      sender_location, next._tree, ctx, path, joiner_locations);
    next._tree.merge(sender_location, path);
    commit_secret = next._tree_priv.update_secret;
  }

  // Update the transcripts and advance the key schedule
  next._transcript_hash.update(content_auth);
  next._epoch += 1;
  next.update_epoch_secrets(
    commit_secret, { /* no PSKs */ }, force_init_secret);

  // Verify the confirmation MAC
  const auto confirmation_tag =
    next._key_schedule.confirmation_tag(next._transcript_hash.confirmed);
  if (!content_auth.check_confirmation_tag(confirmation_tag)) {
    throw ProtocolError("Confirmation failed to verify");
  }

  return next;
}

// A LeafNode in an Add KeyPackage must not have the same leaf_node.public_key
// or signature_key as any KeyPackage for a current member.
void
State::check_add_leaf_node(const LeafNode& leaf,
                           std::optional<LeafIndex> except) const
{
  for (LeafIndex i{ 0 }; i < _tree.size(); i.val++) {
    if (i == except) {
      continue;
    }

    const auto maybe_tree_leaf = _tree.leaf_node(i);
    if (!maybe_tree_leaf) {
      continue;
    }

    const auto& tree_leaf = opt::get(maybe_tree_leaf);
    const auto hpke_key_eq = tree_leaf.encryption_key == leaf.encryption_key;
    const auto sig_key_eq = tree_leaf.signature_key == leaf.signature_key;
    if (hpke_key_eq || sig_key_eq) {
      throw ProtocolError("Duplicate parameters in new KeyPackage");
    }
  }
}

// A KeyPackage in an Update must meet the same uniqueness criteria as for an
// Add, except with regard to the KeyPackage it replaces.
void
State::check_update_leaf_node(LeafIndex target,
                              const LeafNode& leaf,
                              LeafNodeSource required_source) const
{
  check_add_leaf_node(leaf, target);

  if (leaf.source() != required_source) {
    throw ProtocolError("LeafNode in Update has incorrect LeafNodeSource");
  }

  const auto maybe_tree_leaf = _tree.leaf_node(target);
  if (!maybe_tree_leaf) {
    return;
  }

  const auto& tree_leaf = opt::get(maybe_tree_leaf);
  if (tree_leaf.encryption_key == leaf.encryption_key) {
    throw ProtocolError("Update without a fresh init key");
  }
}

LeafIndex
State::apply(const Add& add)
{
  check_add_leaf_node(add.key_package.leaf_node, std::nullopt);
  return _tree.add_leaf(add.key_package.leaf_node);
}

void
State::apply(LeafIndex target, const Update& update)
{
  check_update_leaf_node(target, update.leaf_node, LeafNodeSource::update);
  _tree.update_leaf(target, update.leaf_node);
}

void
State::apply(LeafIndex target, const Update& update, const bytes& leaf_secret)
{
  _tree.update_leaf(target, update.leaf_node);
  _tree_priv.set_leaf_secret(leaf_secret);
}

LeafIndex
State::apply(const Remove& remove)
{
  if (!_tree.has_leaf(remove.removed)) {
    throw ProtocolError("Attempt to remove non-member");
  }

  _tree.blank_path(remove.removed);
  return remove.removed;
}

void
State::apply(const GroupContextExtensions& gce)
{
  // TODO(RLB): Update spec to clarify that you MUST verify that the new
  // extensions are compatible with all members.
  if (!extensions_supported(gce.group_context_extensions)) {
    throw ProtocolError("Unsupported extensions in GroupContextExtensions");
  }

  _extensions = gce.group_context_extensions;
}

bool
State::extensions_supported(const ExtensionList& exts) const
{
  for (LeafIndex i{ 0 }; i < _tree.size(); i.val++) {
    const auto& maybe_leaf = _tree.leaf_node(i);
    if (!maybe_leaf) {
      continue;
    }

    const auto& leaf = opt::get(maybe_leaf);
    if (!leaf.verify_extension_support(exts)) {
      return false;
    }
  }

  return true;
}

void
State::cache_proposal(MLSAuthenticatedContent content_auth)
{
  auto sender_location = std::optional<LeafIndex>();
  if (content_auth.content.sender.sender_type() == SenderType::member) {
    const auto& sender = content_auth.content.sender.sender;
    sender_location = var::get<MemberSender>(sender).sender;
  }

  _pending_proposals.push_back({
    _suite.ref(content_auth),
    var::get<Proposal>(content_auth.content.content),
    sender_location,
  });
}

std::optional<State::CachedProposal>
State::resolve(const ProposalOrRef& id,
               std::optional<LeafIndex> sender_index) const
{
  if (var::holds_alternative<Proposal>(id.content)) {
    return CachedProposal{
      {},
      var::get<Proposal>(id.content),
      sender_index,
    };
  }

  const auto& ref = var::get<ProposalRef>(id.content);
  for (const auto& cached : _pending_proposals) {
    if (cached.ref == ref) {
      return cached;
    }
  }

  return std::nullopt;
}

std::vector<State::CachedProposal>
State::must_resolve(const std::vector<ProposalOrRef>& ids,
                    std::optional<LeafIndex> sender_index) const
{
  auto proposals = std::vector<CachedProposal>(ids.size());
  auto must_resolve = [&](auto& id) {
    return opt::get(resolve(id, sender_index));
  };
  std::transform(ids.begin(), ids.end(), proposals.begin(), must_resolve);
  return proposals;
}

std::vector<LeafIndex>
State::apply(const std::vector<CachedProposal>& proposals,
             Proposal::Type required_type)
{
  auto locations = std::vector<LeafIndex>{};
  for (const auto& cached : proposals) {
    auto proposal_type = cached.proposal.proposal_type();
    if (proposal_type != required_type) {
      continue;
    }

    switch (proposal_type) {
      case ProposalType::add: {
        locations.push_back(apply(var::get<Add>(cached.proposal.content)));
        break;
      }

      case ProposalType::update: {
        const auto& update = var::get<Update>(cached.proposal.content);

        if (!cached.sender) {
          throw ProtocolError("Update without target leaf");
        }

        auto target = opt::get(cached.sender);
        if (target != _index) {
          apply(target, update);
          break;
        }

        if (!_cached_update) {
          throw ProtocolError("Self-update with no cached secret");
        }

        const auto& cached_update = opt::get(_cached_update);
        if (update != cached_update.proposal) {
          throw ProtocolError("Self-update does not match cached data");
        }

        apply(target, update, cached_update.update_secret);
        locations.push_back(target);
        break;
      }

      case ProposalType::remove: {
        const auto& remove = var::get<Remove>(cached.proposal.content);
        locations.push_back(apply(remove));
        break;
      }

      case ProposalType::group_context_extensions: {
        const auto& gce =
          var::get<GroupContextExtensions>(cached.proposal.content);
        apply(gce);
        break;
      }

      default:
        throw ProtocolError("Unsupported proposal type");
    }
  }

  return locations;
}

std::tuple<bool, bool, std::vector<LeafIndex>>
State::apply(const std::vector<CachedProposal>& proposals)
{
  auto update_locations = apply(proposals, ProposalType::update);
  auto remove_locations = apply(proposals, ProposalType::remove);
  auto joiner_locations = apply(proposals, ProposalType::add);
  apply(proposals, ProposalType::group_context_extensions);

  // TODO(RLB) Check for unknown / unhandled proposal types.

  auto has_updates = !update_locations.empty();
  auto has_removes = !remove_locations.empty();

  _tree.truncate();
  _tree_priv.truncate(_tree.size());
  _tree.set_hash_all();
  return std::make_tuple(has_updates, has_removes, joiner_locations);
}

///
/// Message protection
///

MLSMessage
State::protect(const bytes& authenticated_data,
               const bytes& pt,
               size_t padding_size)
{
  auto msg_opts = MessageOpts{ true, authenticated_data, padding_size };
  return protect_full(ApplicationData{ pt }, msg_opts);
}

std::tuple<bytes, bytes>
State::unprotect(const MLSMessage& ct)
{
  auto content_auth = unprotect_to_content_auth(ct);

  if (!verify(content_auth)) {
    throw InvalidParameterError("Message signature failed to verify");
  }

  if (content_auth.content.content_type() != ContentType::application) {
    throw ProtocolError("Unprotect of handshake message");
  }

  if (content_auth.wire_format != WireFormat::mls_ciphertext) {
    throw ProtocolError("Application data not sent as MLSCiphertext");
  }

  return {
    std::move(content_auth.content.authenticated_data),
    std::move(var::get<ApplicationData>(content_auth.content.content).data),
  };
}

///
/// Inner logic and convenience functions
///

bool
operator==(const State& lhs, const State& rhs)
{
  auto suite = (lhs._suite == rhs._suite);
  auto group_id = (lhs._group_id == rhs._group_id);
  auto epoch = (lhs._epoch == rhs._epoch);
  auto tree = (lhs._tree == rhs._tree);
  auto transcript_hash = (lhs._transcript_hash == rhs._transcript_hash);
  auto key_schedule = (lhs._key_schedule == rhs._key_schedule);
  auto extensions = (lhs._extensions == rhs._extensions);

  return suite && group_id && epoch && tree && transcript_hash &&
         key_schedule && extensions;
}

bool
operator!=(const State& lhs, const State& rhs)
{
  return !(lhs == rhs);
}

void
State::update_epoch_secrets(const bytes& commit_secret,
                            const std::vector<PSKWithSecret>& psks,
                            const std::optional<bytes>& force_init_secret)
{
  auto ctx = tls::marshal(GroupContext{
    _suite,
    _group_id,
    _epoch,
    _tree.root_hash(),
    _transcript_hash.confirmed,
    _extensions,
  });
  _key_schedule =
    _key_schedule.next(commit_secret, psks, force_init_secret, ctx);
  _keys = _key_schedule.encryption_keys(_tree.size());
}

///
/// Message encryption and decryption
///
bool
State::verify_internal(const MLSAuthenticatedContent& content_auth) const
{
  const auto& sender =
    var::get<MemberSender>(content_auth.content.sender.sender).sender;
  auto maybe_leaf = _tree.leaf_node(sender);
  if (!maybe_leaf) {
    throw InvalidParameterError("Signature from blank node");
  }

  const auto& pub = opt::get(maybe_leaf).signature_key;
  return content_auth.verify(_suite, pub, group_context());
}

bool
<<<<<<< HEAD
State::verify_external(const MLSAuthenticatedContent& content_auth) const
{
  const auto& ext_sender =
    var::get<ExternalSenderIndex>(content_auth.content.sender.sender);
  const auto senders_ext = _extensions.find<ExternalSendersExtension>();
  const auto& senders = opt::get(senders_ext).senders;
  const auto& pub = senders.at(ext_sender.sender_index).signature_key;
  return content_auth.verify(_suite, pub, group_context());
}

bool
State::verify_new_member_proposal(
  const MLSAuthenticatedContent& content_auth) const
{
=======
State::verify_new_member_proposal(
  const MLSAuthenticatedContent& content_auth) const
{
>>>>>>> 0ce101af
  const auto& proposal = var::get<Proposal>(content_auth.content.content);
  const auto& add = var::get<Add>(proposal.content);
  const auto& pub = add.key_package.leaf_node.signature_key;
  return content_auth.verify(_suite, pub, group_context());
}

bool
State::verify_new_member_commit(
  const MLSAuthenticatedContent& content_auth) const
{
  const auto& commit = var::get<Commit>(content_auth.content.content);
  const auto& path = opt::get(commit.path);
  const auto& pub = path.leaf_node.signature_key;
  return content_auth.verify(_suite, pub, group_context());
}

bool
State::verify(const MLSAuthenticatedContent& content_auth) const
{
  switch (content_auth.content.sender.sender_type()) {
    case SenderType::member:
      return verify_internal(content_auth);

<<<<<<< HEAD
    case SenderType::external:
      return verify_external(content_auth);

=======
>>>>>>> 0ce101af
    case SenderType::new_member_proposal:
      return verify_new_member_proposal(content_auth);

    case SenderType::new_member_commit:
      return verify_new_member_commit(content_auth);

    default:
      throw ProtocolError("Invalid sender type");
  }
}

bytes
State::do_export(const std::string& label,
                 const bytes& context,
                 size_t size) const
{
  return _key_schedule.do_export(label, context, size);
}

GroupInfo
State::group_info() const
{
  auto group_info = GroupInfo{
    {
      _suite,
      _group_id,
      _epoch,
      _tree.root_hash(),
      _transcript_hash.confirmed,
      _extensions,
    },
    { /* No other extensions */ },
    _key_schedule.confirmation_tag(_transcript_hash.confirmed),
  };

  group_info.extensions.add(
    ExternalPubExtension{ _key_schedule.external_priv.public_key });
  group_info.extensions.add(RatchetTreeExtension{ _tree });
  group_info.sign(_tree, _index, _identity_priv);
  return group_info;
}

std::vector<LeafNode>
State::roster() const
{
  auto leaves = std::vector<LeafNode>(_tree.size().val);
  auto leaf_count = uint32_t(0);

  for (uint32_t i = 0; i < _tree.size().val; i++) {
    const auto& maybe_leaf = _tree.leaf_node(LeafIndex{ i });
    if (!maybe_leaf) {
      continue;
    }
    leaves.at(leaf_count) = opt::get(maybe_leaf);
    leaf_count++;
  }

  leaves.resize(leaf_count);
  return leaves;
}

bytes
State::authentication_secret() const
{
  return _key_schedule.authentication_secret;
}

LeafIndex
State::leaf_for_roster_entry(RosterIndex index) const
{
  auto non_blank_leaves = uint32_t(0);

  for (auto i = LeafIndex{ 0 }; i < _tree.size(); i.val++) {
    const auto& maybe_leaf = _tree.leaf_node(i);
    if (!maybe_leaf) {
      continue;
    }
    if (non_blank_leaves == index.val) {
      return i;
    }
    non_blank_leaves += 1;
  }

  throw InvalidParameterError("Invalid roster index");
}

State
State::successor() const
{
  // Copy everything, then clear things that shouldn't be copied
  auto next = *this;
  next._pending_proposals.clear();
  return next;
}

} // namespace mls<|MERGE_RESOLUTION|>--- conflicted
+++ resolved
@@ -1116,7 +1116,6 @@
 }
 
 bool
-<<<<<<< HEAD
 State::verify_external(const MLSAuthenticatedContent& content_auth) const
 {
   const auto& ext_sender =
@@ -1131,11 +1130,6 @@
 State::verify_new_member_proposal(
   const MLSAuthenticatedContent& content_auth) const
 {
-=======
-State::verify_new_member_proposal(
-  const MLSAuthenticatedContent& content_auth) const
-{
->>>>>>> 0ce101af
   const auto& proposal = var::get<Proposal>(content_auth.content.content);
   const auto& add = var::get<Add>(proposal.content);
   const auto& pub = add.key_package.leaf_node.signature_key;
@@ -1159,12 +1153,9 @@
     case SenderType::member:
       return verify_internal(content_auth);
 
-<<<<<<< HEAD
     case SenderType::external:
       return verify_external(content_auth);
 
-=======
->>>>>>> 0ce101af
     case SenderType::new_member_proposal:
       return verify_new_member_proposal(content_auth);
 
