--- conflicted
+++ resolved
@@ -120,10 +120,6 @@
     throw NotImplementedError(/* PSKs are not supported */);
   }
 
-  // Look up any required PSKs
-  // TODO(RLB): Allow for PSKs
-  auto psk_secret = _suite.zero();
-
   // Decrypt the GroupInfo
   auto group_info = welcome.decrypt(secrets.joiner_secret, psk_secret);
 
@@ -163,13 +159,8 @@
 
   // Ratchet forward into the current epoch
   auto group_ctx = tls::marshal(group_context());
-<<<<<<< HEAD
-  _key_schedule =
-    KeyScheduleEpoch(_suite, secrets.joiner_secret, psk_secret, group_ctx);
-=======
   _key_schedule = KeyScheduleEpoch(
     _suite, secrets.joiner_secret, { /* no PSKs */ }, group_ctx);
->>>>>>> f104b8c4
   _keys = _key_schedule.encryption_keys(_tree.size());
 
   // Verify the confirmation
@@ -394,25 +385,13 @@
     }
   }
 
-  // Add any required PSKs to the key schedule
-  // TODO(RLB) Allow for PSKs
-  const auto psk_secret = _suite.zero();
-
   // Create the Commit message and advance the transcripts / key schedule
-<<<<<<< HEAD
-  auto pt = next.ratchet_and_sign(sender,
-                                  commit,
-                                  commit_secret,
-                                  psk_secret,
-                                  force_init_secret,
-=======
   auto encrypt_handshake = opts && opt::get(opts).encrypt_handshake;
   auto pt = next.ratchet_and_sign(sender,
                                   commit,
                                   update_secret,
                                   force_init_secret,
                                   encrypt_handshake,
->>>>>>> f104b8c4
                                   group_context());
 
   // Complete the GroupInfo and form the Welcome
@@ -784,13 +763,8 @@
     _transcript_hash.confirmed,
     _extensions,
   });
-<<<<<<< HEAD
-  _key_schedule =
-    _key_schedule.next(commit_secret, psk_secret, force_init_secret, ctx);
-=======
   _key_schedule = _key_schedule.next(
     commit_secret, { /* no PSKs */ }, force_init_secret, ctx);
->>>>>>> f104b8c4
   _keys = _key_schedule.encryption_keys(_tree.size());
 }
 
