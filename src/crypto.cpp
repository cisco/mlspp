--- conflicted
+++ resolved
@@ -1487,50 +1487,8 @@
 bytes
 DHPrivateKey::derive(const DHPublicKey& pub) const
 {
-<<<<<<< HEAD
-  if (!_key->can_derive() || !pub._key->can_derive()) {
-    throw InvalidParameterError("Inappropriate key(s) for derive");
-  }
-
   CryptoMetrics::count_var_base_dh();
-
-  // This and the next line are acceptable because the OpenSSL
-  // functions fail to mark the required EVP_PKEYs as const, even
-  // though they are not modified.
-  // NOLINTNEXTLINE(cppcoreguidelines-pro-type-const-cast)
-  auto priv_pkey = const_cast<EVP_PKEY*>(_key->_key.get());
-
-  // NOLINTNEXTLINE(cppcoreguidelines-pro-type-const-cast)
-  auto pub_pkey = const_cast<EVP_PKEY*>(pub._key->_key.get());
-
-  auto ctx = make_typed_unique(EVP_PKEY_CTX_new(priv_pkey, nullptr));
-  if (ctx.get() == nullptr) {
-    throw OpenSSLError::current();
-  }
-
-  if (1 != EVP_PKEY_derive_init(ctx.get())) {
-    throw OpenSSLError::current();
-  }
-
-  if (1 != EVP_PKEY_derive_set_peer(ctx.get(), pub_pkey)) {
-    throw OpenSSLError::current();
-  }
-
-  size_t out_len;
-  if (1 != EVP_PKEY_derive(ctx.get(), nullptr, &out_len)) {
-    throw OpenSSLError::current();
-  }
-
-  bytes out(out_len);
-  uint8_t* ptr = out.data();
-  if (1 != (EVP_PKEY_derive(ctx.get(), ptr, &out_len))) {
-    throw OpenSSLError::current();
-  }
-
-  return out;
-=======
   return _key->derive(*pub._key);
->>>>>>> d55258a0
 }
 
 bytes
