--- conflicted
+++ resolved
@@ -220,48 +220,7 @@
 ///
 /// SignaturePublicKey and SignaturePrivateKey
 ///
-<<<<<<< HEAD
-
-SignaturePublicKey::SignaturePublicKey()
-  : _scheme(SignatureScheme::unknown)
-{}
-
-SignaturePublicKey::SignaturePublicKey(CipherSuite suite, bytes data)
-  : _scheme(CipherDetails::get(suite).scheme)
-  , _data(std::move(data))
-{}
-
-SignaturePublicKey::SignaturePublicKey(SignatureScheme scheme, bytes data)
-  : _scheme(scheme)
-  , _data(std::move(data))
-{}
-
-void
-SignaturePublicKey::set_signature_scheme(SignatureScheme scheme)
-{
-  _scheme = scheme;
-}
-
-void
-SignaturePublicKey::set_cipher_suite(CipherSuite suite)
-{
-  _scheme = CipherDetails::get(suite).scheme;
-}
-
-SignatureScheme
-SignaturePublicKey::signature_scheme() const
-{
-  return _scheme;
-}
-
-bytes
-SignaturePublicKey::to_bytes() const
-{
-  return _data;
-}
-
-=======
->>>>>>> 2145595f
+
 bool
 SignaturePublicKey::verify(const CipherSuite& suite,
                            const bytes& message,
