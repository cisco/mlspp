#include <mls/treekem.h>

#if ENABLE_TREE_DUMP
#include <iostream>
#endif

namespace mls {

// Utility method used for removing leaves from a resolution
static void
remove_leaves(std::vector<NodeIndex>& res, const std::vector<LeafIndex>& except)
{
  for (const auto& leaf : except) {
    auto it = std::find(res.begin(), res.end(), NodeIndex(leaf));
    if (it == res.end()) {
      continue;
    }

    res.erase(it);
  }
}

///
/// Node
///

const HPKEPublicKey&
Node::public_key() const
{
  const auto get_key = overloaded{
    [](const LeafNode& n) -> const HPKEPublicKey& { return n.encryption_key; },
    [](const ParentNode& n) -> const HPKEPublicKey& { return n.public_key; },
  };
  return var::visit(get_key, node);
}

std::optional<bytes>
Node::parent_hash() const
{
  const auto get_leaf_ph = overloaded{
    [](const ParentHash& ph) -> std::optional<bytes> { return ph.parent_hash; },
    [](const auto& /* other */) -> std::optional<bytes> {
      return std::nullopt;
    },
  };

  const auto get_ph = overloaded{
    [&](const LeafNode& node) -> std::optional<bytes> {
      return var::visit(get_leaf_ph, node.content);
    },
    [](const ParentNode& node) -> std::optional<bytes> {
      return node.parent_hash;
    },
  };

  return var::visit(get_ph, node);
}

///
/// TreeKEMPrivateKey
///

TreeKEMPrivateKey
TreeKEMPrivateKey::solo(CipherSuite suite,
                        LeafIndex index,
                        const HPKEPrivateKey& leaf_priv)
{
  auto priv = TreeKEMPrivateKey{ suite, index, {}, {}, {} };
  priv.private_key_cache.insert({ NodeIndex(index), leaf_priv });
  return priv;
}

TreeKEMPrivateKey
TreeKEMPrivateKey::create(const TreeKEMPublicKey& pub,
                          LeafIndex from,
                          const bytes& leaf_secret)
{
  auto priv = TreeKEMPrivateKey{ pub.suite, from, {}, {}, {} };
  priv.implant(pub, NodeIndex(from), leaf_secret);
  return priv;
}

TreeKEMPrivateKey
TreeKEMPrivateKey::joiner(const TreeKEMPublicKey& pub,
                          LeafIndex index,
                          HPKEPrivateKey leaf_priv,
                          NodeIndex intersect,
                          const std::optional<bytes>& path_secret)
{
  auto priv = TreeKEMPrivateKey{ pub.suite, index, {}, {}, {} };
  priv.private_key_cache.insert({ NodeIndex(index), std::move(leaf_priv) });
  if (path_secret) {
    priv.implant(pub, intersect, opt::get(path_secret));
  }
  return priv;
}

void
TreeKEMPrivateKey::implant(const TreeKEMPublicKey& pub,
                           NodeIndex start,
                           const bytes& path_secret)
{
  const auto fdp = pub.filtered_direct_path(start);
  auto secret = path_secret;

  path_secrets.insert_or_assign(start, secret);
  private_key_cache.erase(start);

  for (const auto& [n, _res] : fdp) {
    secret = pub.suite.derive_secret(secret, "path");
    path_secrets.insert_or_assign(n, secret);
    private_key_cache.erase(n);
  }

  update_secret = pub.suite.derive_secret(secret, "path");
}

std::optional<HPKEPrivateKey>
TreeKEMPrivateKey::private_key(NodeIndex n) const
{
  auto pki = private_key_cache.find(n);
  if (pki != private_key_cache.end()) {
    return pki->second;
  }

  auto i = path_secrets.find(n);
  if (i == path_secrets.end()) {
    return std::nullopt;
  }

  auto node_secret = suite.derive_secret(i->second, "node");
  return HPKEPrivateKey::derive(suite, node_secret);
}

bool
TreeKEMPrivateKey::have_private_key(NodeIndex n) const
{
  auto path_secret = path_secrets.find(n) != path_secrets.end();
  auto cached_priv = private_key_cache.find(n) != private_key_cache.end();
  return path_secret || cached_priv;
}

std::optional<HPKEPrivateKey>
TreeKEMPrivateKey::private_key(NodeIndex n)
{
  auto priv = static_cast<const TreeKEMPrivateKey&>(*this).private_key(n);
  if (priv) {
    private_key_cache.insert_or_assign(n, opt::get(priv));
  }
  return priv;
}

void
TreeKEMPrivateKey::set_leaf_secret(const bytes& secret)
{
  path_secrets[NodeIndex(index)] = secret;
}

std::tuple<NodeIndex, bytes, bool>
TreeKEMPrivateKey::shared_path_secret(LeafIndex to) const
{
  auto n = index.ancestor(to);
  auto i = path_secrets.find(n);
  if (i == path_secrets.end()) {
    return std::make_tuple(n, bytes{}, false);
  }

  return std::make_tuple(n, i->second, true);
}

#if ENABLE_TREE_DUMP
// XXX(RLB) This should ultimately be deleted, but it is handy for interop
// debugging, so I'm keeping it around for now.  If re-enabled, you'll also need
// to add the appropriate declarations to treekem.h and include <iostream>

void
TreeKEMPrivateKey::dump() const
{
  for (const auto& [node, _] : path_secrets) {
    private_key(node);
  }

  std::cout << "Tree (priv):" << std::endl;
  std::cout << "  Index: " << NodeIndex(index).val << std::endl;

  std::cout << "  Secrets: " << std::endl;
  for (const auto& [n, secret] : path_secrets) {
    auto ssm = to_hex(secret).substr(0, 8);
    std::cout << "    " << n.val << " => " << ssm << std::endl;
  }

  std::cout << "  Public Keys: " << std::endl;
  for (const auto& [n, sk] : private_key_cache) {
    auto pkm = to_hex(sk.public_key.data).substr(0, 8);
    std::cout << "    " << n.val << " => " << pkm << std::endl;
  }
}

void
TreeKEMPublicKey::dump() const
{
  std::cout << "Tree:" << std::endl;
  auto width = NodeCount(size);
  for (auto i = NodeIndex{ 0 }; i.val < width.val; i.val++) {
    printf("  %03d : ", i.val); // NOLINT
    if (!node_at(i).blank()) {
      auto pkRm = to_hex(opt::get(node_at(i).node).public_key().data);
      std::cout << pkRm.substr(0, 8);
    } else {
      std::cout << "        ";
    }

    std::cout << "  | ";
    for (uint32_t j = 0; j < i.level(); j++) {
      std::cout << "  ";
    }

    if (!node_at(i).blank()) {
      std::cout << "X";

      if (!i.is_leaf()) {
        auto parent = node_at(i).parent_node();
        std::cout << " [";
        for (const auto u : parent.unmerged_leaves) {
          std::cout << u.val << ", ";
        }
        std::cout << "]";
      }

    } else {
      std::cout << "_";
    }

    std::cout << std::endl;
  }
}
#endif

void
TreeKEMPrivateKey::decap(LeafIndex from,
                         const TreeKEMPublicKey& pub,
                         const bytes& context,
                         const UpdatePath& path,
                         const std::vector<LeafIndex>& except)
{
  // Identify which node in the path secret we will be decrypting
  auto ni = NodeIndex(index);
  auto dp = pub.filtered_direct_path(NodeIndex(from));
  if (dp.size() != path.nodes.size()) {
    throw ProtocolError("Malformed direct path");
  }

  size_t dpi = 0;
  auto overlap_node = NodeIndex{};
  auto res = std::vector<NodeIndex>{};
  for (dpi = 0; dpi < dp.size(); dpi++) {
    const auto [dpn, dpres] = dp[dpi];
    if (ni.is_below(dpn)) {
      overlap_node = dpn;
      res = dpres;
      break;
    }
  }

  if (dpi == dp.size()) {
    throw ProtocolError("No overlap in path");
  }

  // Identify which node in the resolution of the copath we will use to decrypt
  remove_leaves(res, except);
  if (res.size() != path.nodes[dpi].encrypted_path_secret.size()) {
    throw ProtocolError("Malformed direct path node");
  }

  size_t resi = 0;
  const NodeIndex res_overlap_node;
  for (resi = 0; resi < res.size(); resi++) {
    if (have_private_key(res[resi])) {
      break;
    }
  }

  if (resi == res.size()) {
    throw ProtocolError("No private key to decrypt path secret");
  }

  // Decrypt and implant
  auto priv = opt::get(private_key(res[resi]));
  auto path_secret = priv.decrypt(suite,
                                  encrypt_label::update_path_node,
                                  context,
                                  path.nodes[dpi].encrypted_path_secret[resi]);
  implant(pub, overlap_node, path_secret);

  // Check that the resulting state is consistent with the public key
  if (!consistent(pub)) {
    throw ProtocolError("TreeKEMPublicKey inconsistent with TreeKEMPrivateKey");
  }
}

void
TreeKEMPrivateKey::truncate(LeafCount size)
{
  auto ni = NodeIndex(LeafIndex{ size.val - 1 });
  auto to_remove = std::vector<NodeIndex>{};
  for (const auto& entry : path_secrets) {
    if (entry.first.val > ni.val) {
      to_remove.push_back(entry.first);
    }
  }

  for (auto n : to_remove) {
    path_secrets.erase(n);
    private_key_cache.erase(n);
  }
}

bool
TreeKEMPrivateKey::consistent(const TreeKEMPrivateKey& other) const
{
  if (suite != other.suite) {
    return false;
  }

  if (update_secret != other.update_secret) {
    return false;
  }

  const auto match_if_present = [&](const auto& entry) {
    auto other_entry = other.path_secrets.find(entry.first);
    if (other_entry == other.path_secrets.end()) {
      return true;
    }

    return entry.second == other_entry->second;
  };
  return stdx::all_of(path_secrets, match_if_present);
}

bool
TreeKEMPrivateKey::consistent(const TreeKEMPublicKey& other) const
{
  if (suite != other.suite) {
    return false;
  }

  for (const auto& [node, _] : path_secrets) {
    private_key(node);
  }

  return stdx::all_of(private_key_cache, [other](const auto& entry) {
    const auto& [node, priv] = entry;
    const auto& opt_node = other.node_at(node).node;
    if (!opt_node) {
      // It's OK for a TreeKEMPrivateKey to have private keys
      // for nodes that are blank in the TreeKEMPublicKey.
      // This will happen traniently during Commit
      // processing, since proposals will be applied in the
      // public tree and not in the private tree.
      return true;
    }

    const auto& pub = opt::get(opt_node).public_key();
    return priv.public_key == pub;
  });
}

///
/// TreeKEMPublicKey
///

TreeKEMPublicKey::TreeKEMPublicKey(CipherSuite suite_in)
  : suite(suite_in)
{
}

LeafIndex
TreeKEMPublicKey::add_leaf(const LeafNode& leaf)
{
  // Find the leftmost free leaf
  auto index = LeafIndex(0);
  while (index.val < size.val && node_at(NodeIndex(index)).node) {
    index.val++;
  }

  // Extend the tree if necessary
  auto ni = NodeIndex(index);
  if (index.val >= size.val) {
    if (size.val == 0) {
      size.val = 1;
      nodes.resize(1);
    } else {
      size.val *= 2;
      nodes.resize(2 * nodes.size() + 1);
    }
  }

  // Set the leaf
  node_at(ni).node = Node{ leaf };

  // Update the unmerged list
  for (auto& n : ni.dirpath(size)) {
    if (!node_at(n).node) {
      continue;
    }

    auto& parent = var::get<ParentNode>(opt::get(node_at(n).node).node);

    // Insert into unmerged leaves while maintaining order
    const auto insert_point = stdx::upper_bound(parent.unmerged_leaves, index);
    parent.unmerged_leaves.insert(insert_point, index);
  }

  clear_hash_path(index);
  return index;
}

void
TreeKEMPublicKey::update_leaf(LeafIndex index, const LeafNode& leaf)
{
  blank_path(index);
  node_at(NodeIndex(index)).node = Node{ leaf };
  clear_hash_path(index);
}

void
TreeKEMPublicKey::blank_path(LeafIndex index)
{
  if (nodes.empty()) {
    return;
  }

  auto ni = NodeIndex(index);
  node_at(ni).node.reset();
  for (auto n : ni.dirpath(size)) {
    node_at(n).node.reset();
  }

  clear_hash_path(index);
}

void
TreeKEMPublicKey::merge(LeafIndex from, const UpdatePath& path)
{
  node_at(from).node = Node{ path.leaf_node };

  auto dp = filtered_direct_path(NodeIndex(from));
  if (dp.size() != path.nodes.size()) {
    throw ProtocolError("Malformed direct path");
  }

  auto ph = parent_hashes(from, dp, path.nodes);
  for (size_t i = 0; i < dp.size(); i++) {
    auto [n, _res] = dp[i];

    auto parent_hash = bytes{};
    if (i < dp.size() - 1) {
      parent_hash = ph[i + 1];
    }

    node_at(n).node = { ParentNode{
      path.nodes[i].public_key, parent_hash, {} } };
  }

  clear_hash_path(from);
  set_hash_all();
}

void
TreeKEMPublicKey::set_hash_all()
{
  auto r = NodeIndex::root(size);
  get_hash(r);
}

bytes
TreeKEMPublicKey::root_hash() const
{
  auto r = NodeIndex::root(size);
  if (hashes.count(r) == 0) {
    throw InvalidParameterError("Root hash not set");
  }

  return hashes.at(r);
}

bool
TreeKEMPublicKey::has_parent_hash(NodeIndex child, const bytes& target_ph) const
{
  const auto res = resolve(child);
  return stdx::any_of(res, [&](auto nr) {
    return opt::get(node_at(nr).node).parent_hash() == target_ph;
  });
}

bool
TreeKEMPublicKey::parent_hash_valid() const
{
  auto cache = TreeHashCache{};

  auto width = NodeCount(size);
  auto height = NodeIndex::root(size).level();
  for (auto level = uint32_t(1); level <= height; level++) {
    auto stride = uint32_t(2) << level;
    auto start = NodeIndex{ (stride >> 1U) - 1 };

    for (auto p = start; p.val < width.val; p.val += stride) {
      if (node_at(p).blank()) {
        continue;
      }

      auto l = p.left();
      auto r = p.right();

      auto lh = original_parent_hash(cache, p, r);
      auto rh = original_parent_hash(cache, p, l);

      if (!has_parent_hash(l, lh) && !has_parent_hash(r, rh)) {
        dump();
        return false;
      }
    }
  }
  return true;
}

std::vector<NodeIndex>
TreeKEMPublicKey::resolve(NodeIndex index) const // NOLINT(misc-no-recursion)
{
  auto at_leaf = (index.level() == 0);
  if (!node_at(index).blank()) {
    auto out = std::vector<NodeIndex>{ index };
    if (index.is_leaf()) {
      return out;
    }

    const auto& node = node_at(index);
    auto unmerged =
      stdx::transform<NodeIndex>(node.parent_node().unmerged_leaves,
                                 [](LeafIndex x) { return NodeIndex(x); });

    out.insert(out.end(), unmerged.begin(), unmerged.end());
    return out;
  }

  if (at_leaf) {
    return {};
  }

  auto l = resolve(index.left());
  auto r = resolve(index.right());
  l.insert(l.end(), r.begin(), r.end());
  return l;
}

TreeKEMPublicKey::FilteredDirectPath
TreeKEMPublicKey::filtered_direct_path(NodeIndex index) const
{
  auto fdp = FilteredDirectPath{};

  const auto cp = index.copath(size);
  auto last = index;
  for (auto n : cp) {
    const auto p = n.parent();
    const auto res = resolve(n);
    last = p;
    if (res.empty()) {
      continue;
    }

    fdp.emplace_back(p, res);
  }

  return fdp;
}

bool
TreeKEMPublicKey::has_leaf(LeafIndex index) const
{
  return !node_at(index).blank();
}

std::optional<LeafIndex>
TreeKEMPublicKey::find(const LeafNode& leaf) const
{
  for (LeafIndex i{ 0 }; i < size; i.val++) {
    const auto& node = node_at(i);
    if (!node.blank() && node.leaf_node() == leaf) {
      return i;
    }
  }

  return std::nullopt;
}

std::optional<LeafNode>
TreeKEMPublicKey::leaf_node(LeafIndex index) const
{
  const auto& node = node_at(index);
  if (node.blank()) {
    return std::nullopt;
  }

  return node.leaf_node();
}

TreeKEMPrivateKey
TreeKEMPublicKey::update(LeafIndex from,
                        const bytes& leaf_secret,
                        const bytes& group_id,
                        const SignaturePrivateKey& sig_priv,
                        const LeafNodeOptions& opts)
{
  // Grab information about the sender
  const auto& leaf_node = node_at(from);
  if (leaf_node.blank()) {
    throw InvalidParameterError("Cannot update from blank node");
  }

  // Generate path secrets
  auto priv = TreeKEMPrivateKey::create(*this, from, leaf_secret);
  auto dp = filtered_direct_path(NodeIndex(from));

  // Encrypt path secrets to the copath, forming a stub UpdatePath with no
  // encryptions
  auto path_nodes = stdx::transform<UpdatePathNode>(dp, [&](const auto& dpn) {
    auto [n, _res] = dpn;

    auto path_secret = priv.path_secrets.at(n);
    auto node_priv = opt::get(priv.private_key(n));

    return UpdatePathNode{ node_priv.public_key, {} };
  });

  // Update and re-sign the leaf_node
  auto ph = parent_hashes(from, dp, path_nodes);
  auto ph0 = bytes{};
  if (!ph.empty()) {
    ph0 = ph[0];
  }

  auto leaf_pub = opt::get(priv.private_key(NodeIndex(from))).public_key;
  auto new_leaf = leaf_node.leaf_node().for_commit(
    suite, group_id, leaf_pub, ph0, opts, sig_priv);

  // Merge the changes into the tree
  merge(from, UpdatePath{ std::move(new_leaf), std::move(path_nodes) });

  return priv;
}

UpdatePath
TreeKEMPublicKey::encap(const TreeKEMPrivateKey& priv,
                        const bytes& context,
                        const std::vector<LeafIndex>& except) const
{
  auto dp = filtered_direct_path(NodeIndex(priv.index));

  // Encrypt path secrets to the copath
  auto path_nodes = stdx::transform<UpdatePathNode>(dp, [&](const auto& dpn) {
    // We need the copy here so that we can modify the resolution.
    // NOLINTNEXTLINE(performance-unnecessary-copy-initialization)
    auto [n, res] = dpn;
    remove_leaves(res, except);

    auto path_secret = priv.path_secrets.at(n);
    auto node_priv = opt::get(priv.private_key(n));

    auto ct = stdx::transform<HPKECiphertext>(res, [&](auto nr) {
      const auto& node_pub = opt::get(node_at(nr).node).public_key();
      return node_pub.encrypt(
        suite, encrypt_label::update_path_node, context, path_secret);
    });

    return UpdatePathNode{ node_priv.public_key, std::move(ct) };
  });

<<<<<<< HEAD
=======
  // Update and re-sign the leaf_node
  auto ph = parent_hashes(from, dp, path_nodes);
  auto ph0 = bytes{};
  if (!ph.empty()) {
    ph0 = ph[0];
  }

  auto leaf_pub = opt::get(priv.private_key(NodeIndex(from))).public_key;
  auto new_leaf = leaf_node.leaf_node().for_commit(
    suite, group_id, from, leaf_pub, ph0, opts, sig_priv);

>>>>>>> 13223403
  // Package everything into an UpdatePath
  auto new_leaf = opt::get(leaf_node(priv.index));
  auto path = UpdatePath{ new_leaf, std::move(path_nodes) };

<<<<<<< HEAD
  return path;
=======
  // Update the public key itself
  merge(from, path);
  set_hash_all();

  return std::make_tuple(priv, path);
>>>>>>> 13223403
}

void
TreeKEMPublicKey::truncate()
{
  if (size.val == 0) {
    return;
  }

  // Clear the parent hashes across blank leaves before truncating
  auto index = LeafIndex{ size.val - 1 };
  for (; index.val > 0; index.val--) {
    if (!node_at(index).blank()) {
      break;
    }
    clear_hash_path(index);
  }

  if (node_at(index).blank()) {
    nodes.clear();
    return;
  }

  // Remove the right subtree until the tree is of minimal size
  while (size.val / 2 > index.val) {
    nodes.resize(nodes.size() / 2);
    size.val /= 2;
  }
}

OptionalNode&
TreeKEMPublicKey::node_at(NodeIndex n)
{
  auto width = NodeCount(size);
  if (n.val >= width.val) {
    throw InvalidParameterError("Node index not in tree");
  }

  if (n.val >= nodes.size()) {
    return blank_node;
  }

  return nodes.at(n.val);
}

const OptionalNode&
TreeKEMPublicKey::node_at(NodeIndex n) const
{
  auto width = NodeCount(size);
  if (n.val >= width.val) {
    throw InvalidParameterError("Node index not in tree");
  }

  if (n.val >= nodes.size()) {
    return blank_node;
  }

  return nodes.at(n.val);
}

OptionalNode&
TreeKEMPublicKey::node_at(LeafIndex n)
{
  return node_at(NodeIndex(n));
}

const OptionalNode&
TreeKEMPublicKey::node_at(LeafIndex n) const
{
  return node_at(NodeIndex(n));
}

void
TreeKEMPublicKey::clear_hash_all()
{
  hashes.clear();
}

void
TreeKEMPublicKey::clear_hash_path(LeafIndex index)
{
  auto dp = NodeIndex(index).dirpath(size);
  hashes.erase(NodeIndex(index));
  for (auto n : dp) {
    hashes.erase(n);
  }
}

struct LeafNodeHashInput
{
  LeafIndex leaf_index;
  std::optional<LeafNode> leaf_node;
  TLS_SERIALIZABLE(leaf_index, leaf_node)
};

struct ParentNodeHashInput
{
  std::optional<ParentNode> parent_node;
  const bytes& left_hash;
  const bytes& right_hash;
  TLS_SERIALIZABLE(parent_node, left_hash, right_hash)
};

struct TreeHashInput
{
  var::variant<LeafNodeHashInput, ParentNodeHashInput> node;
  TLS_SERIALIZABLE(node);
  TLS_TRAITS(tls::variant<NodeType>)
};

const bytes&
TreeKEMPublicKey::get_hash(NodeIndex index) // NOLINT(misc-no-recursion)
{
  if (hashes.count(index) > 0) {
    return hashes.at(index);
  }

  auto hash_input = bytes{};
  const auto& node = node_at(index);
  if (index.level() == 0) {
    auto input = LeafNodeHashInput{ LeafIndex(index), {} };
    if (!node.blank()) {
      input.leaf_node = node.leaf_node();
    }

    hash_input = tls::marshal(TreeHashInput{ input });
  } else {
    auto input = ParentNodeHashInput{
      {},
      get_hash(index.left()),
      get_hash(index.right()),
    };

    if (!node.blank()) {
      input.parent_node = node.parent_node();
    }

    hash_input = tls::marshal(TreeHashInput{ input });
  }

  auto hash = suite.digest().hash(hash_input);
  hashes.insert_or_assign(index, hash);
  return hashes.at(index);
}

// struct {
//     HPKEPublicKey encryption_key;
//     opaque parent_hash<V>;
//     opaque original_sibling_tree_hash<V>;
// } ParentHashInput;
struct ParentHashInput
{
  const HPKEPublicKey& public_key;
  const bytes& parent_hash;
  const bytes& original_child_resolution;

  TLS_SERIALIZABLE(public_key, parent_hash, original_child_resolution)
};

bytes
TreeKEMPublicKey::parent_hash(const ParentNode& parent,
                              NodeIndex copath_child) const
{
  if (hashes.count(copath_child) == 0) {
    throw InvalidParameterError("Child hash not set");
  }

  auto hash_input = ParentHashInput{
    parent.public_key,
    parent.parent_hash,
    hashes.at(copath_child),
  };

  return suite.digest().hash(tls::marshal(hash_input));
}

std::vector<bytes>
TreeKEMPublicKey::parent_hashes(
  LeafIndex from,
  const FilteredDirectPath& fdp,
  const std::vector<UpdatePathNode>& path_nodes) const
{
  // The list of nodes for whom parent hashes are computed, namely: Direct path
  // excluding root, including leaf
  auto from_node = NodeIndex(from);
  auto dp = fdp;
  if (!dp.empty()) {
    // pop_back() on an empty list is undefined behavior
    dp.pop_back();
  }

  if (from_node != NodeIndex::root(size)) {
    // Handle the special case of a one-leaf tree
    dp.insert(dp.begin(), { from_node, {} });
  }

  if (dp.size() != path_nodes.size()) {
    throw ProtocolError("Malformed UpdatePath");
  }

  // Parent hash for all the parents, starting from the root
  auto last = NodeIndex::root(size);
  auto last_hash = bytes{};
  auto ph = std::vector<bytes>(dp.size());
  for (int i = static_cast<int>(dp.size()) - 1; i >= 0; i--) {
    auto [n, _res] = dp[i];
    auto s = n.sibling(last);

    auto parent_node = ParentNode{ path_nodes[i].public_key, last_hash, {} };
    last_hash = parent_hash(parent_node, s);
    ph[i] = last_hash;

    last = n;
  }

  return ph;
}

const bytes&
// NOLINTNEXTLINE(misc-no-recursion)
TreeKEMPublicKey::original_tree_hash(TreeHashCache& cache,
                                     NodeIndex index,
                                     std::vector<LeafIndex> parent_except) const
{
  // Scope the unmerged leaves list down to this subtree
  auto except = std::vector<LeafIndex>{};
  std::copy_if(parent_except.begin(),
               parent_except.end(),
               std::back_inserter(except),
               [&](auto i) { return NodeIndex(i).is_below(index); });

  auto have_local_changes = !except.empty();

  // If there are no local changes, then we can use the cached tree hash
  if (!have_local_changes) {
    return hashes.at(index);
  }

  // If this method has been called before with the same number of excluded
  // leaves (which implies the same set), then use the cached value.
  if (auto it = cache.find(index); it != cache.end()) {
    const auto& [key, value] = *it;
    const auto& [except_size, hash] = value;
    if (except_size == except.size()) {
      return hash;
    }
  }

  // If there is no entry in either cache, recompute the value
  auto hash = bytes{};
  if (index.is_leaf()) {
    // A leaf node with local changes is by definition excluded from the parent
    // hash.  So we return the hash of an empty leaf.
    auto leaf_hash_input = LeafNodeHashInput{ LeafIndex(index), std::nullopt };
    hash = suite.digest().hash(tls::marshal(TreeHashInput{ leaf_hash_input }));
  } else {
    // If there is no cached value, recalculate the child hashes with the
    // specified `except` list, removing the `except` list from
    // `unmerged_leaves`.
    auto parent_hash_input = ParentNodeHashInput{
      std::nullopt,
      original_tree_hash(cache, index.left(), except),
      original_tree_hash(cache, index.right(), except),
    };

    if (!node_at(index).blank()) {
      parent_hash_input.parent_node = node_at(index).parent_node();
      auto& unmerged_leaves =
        opt::get(parent_hash_input.parent_node).unmerged_leaves;
      auto end = std::remove_if(
        unmerged_leaves.begin(), unmerged_leaves.end(), [&](auto leaf) {
          return std::count(except.begin(), except.end(), leaf) != 0;
        });
      unmerged_leaves.erase(end, unmerged_leaves.end());
    }

    hash =
      suite.digest().hash(tls::marshal(TreeHashInput{ parent_hash_input }));
  }

  cache.insert_or_assign(index, std::make_pair(except.size(), hash));
  return cache.at(index).second;
}

bytes
TreeKEMPublicKey::original_parent_hash(TreeHashCache& cache,
                                       NodeIndex parent,
                                       NodeIndex sibling) const
{
  const auto& parent_node = node_at(parent).parent_node();
  const auto& unmerged = parent_node.unmerged_leaves;
  const auto& sibling_hash = original_tree_hash(cache, sibling, unmerged);

  return suite.digest().hash(tls::marshal(ParentHashInput{
    parent_node.public_key,
    parent_node.parent_hash,
    sibling_hash,
  }));
}

bool
TreeKEMPublicKey::parent_hash_valid(LeafIndex from,
                                    const UpdatePath& path) const
{
  auto fdp = filtered_direct_path(NodeIndex(from));
  auto hash_chain = parent_hashes(from, fdp, path.nodes);
  auto leaf_ph =
    var::visit(overloaded{
                 [](const ParentHash& ph) -> std::optional<bytes> {
                   return ph.parent_hash;
                 },
                 [](const auto& /* other */) -> std::optional<bytes> {
                   return std::nullopt;
                 },
               },
               path.leaf_node.content);

  // If there are no nodes to hash, then ParentHash MUST be omitted
  if (hash_chain.empty()) {
    return !leaf_ph;
  }

  return leaf_ph && opt::get(leaf_ph) == hash_chain[0];
}

tls::ostream&
operator<<(tls::ostream& str, const TreeKEMPublicKey& obj)
{
  return str << obj.nodes;
}

tls::istream&
operator>>(tls::istream& str, TreeKEMPublicKey& obj)
{
  str >> obj.nodes;
  if (obj.nodes.empty()) {
    return str;
  }

  obj.size.val = 1;
  while (NodeCount(obj.size).val < obj.nodes.size()) {
    obj.size.val *= 2;
  }

  return str;
}

} // namespace mls<|MERGE_RESOLUTION|>--- conflicted
+++ resolved
@@ -641,7 +641,7 @@
 
   auto leaf_pub = opt::get(priv.private_key(NodeIndex(from))).public_key;
   auto new_leaf = leaf_node.leaf_node().for_commit(
-    suite, group_id, leaf_pub, ph0, opts, sig_priv);
+    suite, group_id, from, leaf_pub, ph0, opts, sig_priv);
 
   // Merge the changes into the tree
   merge(from, UpdatePath{ std::move(new_leaf), std::move(path_nodes) });
@@ -675,33 +675,11 @@
     return UpdatePathNode{ node_priv.public_key, std::move(ct) };
   });
 
-<<<<<<< HEAD
-=======
-  // Update and re-sign the leaf_node
-  auto ph = parent_hashes(from, dp, path_nodes);
-  auto ph0 = bytes{};
-  if (!ph.empty()) {
-    ph0 = ph[0];
-  }
-
-  auto leaf_pub = opt::get(priv.private_key(NodeIndex(from))).public_key;
-  auto new_leaf = leaf_node.leaf_node().for_commit(
-    suite, group_id, from, leaf_pub, ph0, opts, sig_priv);
-
->>>>>>> 13223403
   // Package everything into an UpdatePath
   auto new_leaf = opt::get(leaf_node(priv.index));
   auto path = UpdatePath{ new_leaf, std::move(path_nodes) };
 
-<<<<<<< HEAD
   return path;
-=======
-  // Update the public key itself
-  merge(from, path);
-  set_hash_all();
-
-  return std::make_tuple(priv, path);
->>>>>>> 13223403
 }
 
 void
