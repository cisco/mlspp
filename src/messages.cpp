--- conflicted
+++ resolved
@@ -428,11 +428,7 @@
     return false;
   }
 
-<<<<<<< HEAD
-  return constant_time_eq(tag, opt::get(membership_tag));
-=======
-  return tag == opt::get(membership_tag).mac_value;
->>>>>>> cf7d2052
+  return tag == opt::get(membership_tag);
 }
 
 } // namespace mls