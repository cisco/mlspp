--- conflicted
+++ resolved
@@ -213,15 +213,11 @@
   static const auto nonce_label = from_ascii("nonce");
 
   auto welcome_secret =
-<<<<<<< HEAD
-    KeyScheduleEpoch::welcome_secret(suite, joiner_secret, psk_secret);
+    KeyScheduleEpoch::welcome_secret(suite, joiner_secret, psks);
 
   // XXX(RLB): These used to be done with ExpandWithLabel.  Should we do that
   // instead, for better domain separation? (In particular, including "mls10")
   // That is what we do for the sender data key/nonce.
-=======
-    KeyScheduleEpoch::welcome_secret(suite, joiner_secret, psks);
->>>>>>> f104b8c4
   auto key =
     suite.hpke().kdf.expand(welcome_secret, key_label, suite.key_size());
   auto nonce =
