#include <mls/session.h>

#include <mls/messages.h>

#include <deque>

namespace mls {

///
/// Inner struct declarations for PendingJoin and Session
///

struct PendingJoin::Inner
{
  const CipherSuite suite;
  const HPKEPrivateKey init_priv;
  const HPKEPrivateKey leaf_priv;
  const SignaturePrivateKey sig_priv;
  const KeyPackage key_package;

  Inner(CipherSuite suite_in,
        SignaturePrivateKey sig_priv_in,
        Credential cred_in);

  static PendingJoin create(CipherSuite suite,
                            SignaturePrivateKey sig_priv,
                            Credential cred);
};

struct Session::Inner
{
  std::deque<State> history;
<<<<<<< HEAD
  std::map<bytes, State> outbound_cache;
  bool encrypt_handshake;
=======
  std::optional<std::tuple<bytes, State>> outbound_cache;
  bool encrypt_handshake{ false };
>>>>>>> 241b2509

  explicit Inner(State state);

  static Session begin(CipherSuite suite,
                       const bytes& group_id,
                       const HPKEPrivateKey& leaf_priv,
                       const SignaturePrivateKey& sig_priv,
                       const LeafNode& leaf_node);
  static Session join(const HPKEPrivateKey& init_priv,
                      const HPKEPrivateKey& leaf_priv,
                      const SignaturePrivateKey& sig_priv,
                      const KeyPackage& key_package,
                      const bytes& welcome_data);

  bytes fresh_secret() const;
  MLSMessage import_handshake(const bytes& encoded) const;
  State& for_epoch(epoch_t epoch);
};

///
/// Client
///

Client::Client(CipherSuite suite_in,
               SignaturePrivateKey sig_priv_in,
               Credential cred_in)
  : suite(suite_in)
  , sig_priv(std::move(sig_priv_in))
  , cred(std::move(cred_in))
{
}

Session
Client::begin_session(const bytes& group_id) const
{
  auto leaf_priv = HPKEPrivateKey::generate(suite);
  auto leaf_node = LeafNode(suite,
                            leaf_priv.public_key,
                            cred,
                            Capabilities::create_default(),
                            Lifetime::create_default(),
                            {},
                            sig_priv);

  return Session::Inner::begin(suite, group_id, leaf_priv, sig_priv, leaf_node);
}

PendingJoin
Client::start_join() const
{
  return PendingJoin::Inner::create(suite, sig_priv, cred);
}

///
/// PendingJoin
///

PendingJoin::Inner::Inner(CipherSuite suite_in,
                          SignaturePrivateKey sig_priv_in,
                          Credential cred_in)
  : suite(suite_in)
  , init_priv(HPKEPrivateKey::generate(suite))
  , leaf_priv(HPKEPrivateKey::generate(suite))
  , sig_priv(std::move(sig_priv_in))
  , key_package(suite,
                init_priv.public_key,
                LeafNode(suite,
                         leaf_priv.public_key,
                         std::move(cred_in),
                         Capabilities::create_default(),
                         Lifetime::create_default(),
                         {},
                         sig_priv),
                {},
                sig_priv)
{
}

PendingJoin
PendingJoin::Inner::create(CipherSuite suite,
                           SignaturePrivateKey sig_priv,
                           Credential cred)
{
  auto inner =
    std::make_unique<Inner>(suite, std::move(sig_priv), std::move(cred));
  return { inner.release() };
}

PendingJoin::PendingJoin(PendingJoin&& other) noexcept = default;

PendingJoin&
PendingJoin::operator=(PendingJoin&& other) noexcept = default;

PendingJoin::~PendingJoin() = default;

PendingJoin::PendingJoin(Inner* inner_in)
  : inner(inner_in)
{
}

bytes
PendingJoin::key_package() const
{
  return tls::marshal(inner->key_package);
}

Session
PendingJoin::complete(const bytes& welcome) const
{
  return Session::Inner::join(inner->init_priv,
                              inner->leaf_priv,
                              inner->sig_priv,
                              inner->key_package,
                              welcome);
}

///
/// Session
///

Session::Inner::Inner(State state)
  : history{ std::move(state) }
  , encrypt_handshake(true)
{
}

Session
Session::Inner::begin(CipherSuite suite,
                      const bytes& group_id,
                      const HPKEPrivateKey& leaf_priv,
                      const SignaturePrivateKey& sig_priv,
                      const LeafNode& leaf_node)
{
  auto state = State(group_id, suite, leaf_priv, sig_priv, leaf_node, {});
  auto inner = std::make_unique<Inner>(state);
  return { inner.release() };
}

Session
Session::Inner::join(const HPKEPrivateKey& init_priv,
                     const HPKEPrivateKey& leaf_priv,
                     const SignaturePrivateKey& sig_priv,
                     const KeyPackage& key_package,
                     const bytes& welcome_data)
{
  auto welcome = tls::get<Welcome>(welcome_data);

  auto state =
    State(init_priv, leaf_priv, sig_priv, key_package, welcome, std::nullopt);
  auto inner = std::make_unique<Inner>(state);
  return { inner.release() };
}

bytes
Session::Inner::fresh_secret() const
{
  const auto suite = history.front().cipher_suite();
  return random_bytes(suite.secret_size());
}

MLSMessage
Session::Inner::import_handshake(const bytes& encoded) const
{
  auto msg = tls::get<MLSMessage>(encoded);

  switch (msg.wire_format()) {
    case WireFormat::mls_plaintext:
      if (encrypt_handshake) {
        throw ProtocolError("Handshake not encrypted as required");
      }

      return msg;

    case WireFormat::mls_ciphertext: {
      if (!encrypt_handshake) {
        throw ProtocolError("Unexpected handshake encryption");
      }

      return msg;
    }

    default:
      throw InvalidParameterError("Illegal wire format");
  }
}

State&
Session::Inner::for_epoch(epoch_t epoch)
{
  for (auto& state : history) {
    if (state.epoch() == epoch) {
      return state;
    }
  }

  throw MissingStateError("No state for epoch");
}

Session::Session(Session&& other) noexcept = default;

Session&
Session::operator=(Session&& other) noexcept = default;

Session::~Session() = default;

Session::Session(Inner* inner_in)
  : inner(inner_in)
{
}

void
Session::encrypt_handshake(bool enabled)
{
  inner->encrypt_handshake = enabled;
}

bytes
Session::add(const bytes& key_package_data)
{
  auto key_package = tls::get<KeyPackage>(key_package_data);
  auto proposal = inner->history.front().add(
    key_package, { inner->encrypt_handshake, {}, 0 });
  return tls::marshal(proposal);
}

bytes
Session::update()
{
  auto leaf_secret = inner->fresh_secret();
  auto proposal = inner->history.front().update(
    leaf_secret, {}, { inner->encrypt_handshake, {}, 0 });
  return tls::marshal(proposal);
}

bytes
Session::remove(uint32_t index)
{
  auto proposal = inner->history.front().remove(
    RosterIndex{ index }, { inner->encrypt_handshake, {}, 0 });
  return tls::marshal(proposal);
}

bytes
Session::remove(const LeafNodeRef& ref)
{
  auto proposal =
    inner->history.front().remove(ref, { inner->encrypt_handshake, {}, 0 });
  return tls::marshal(proposal);
}

std::tuple<bytes, bytes>
Session::commit(const bytes& proposal)
{
  return commit(std::vector<bytes>{ proposal });
}

std::tuple<bytes, bytes>
Session::commit(const std::vector<bytes>& proposals)
{
  auto provisional_state = inner->history.front();
  for (const auto& proposal_data : proposals) {
    auto msg = inner->import_handshake(proposal_data);
    auto maybe_state = provisional_state.handle(msg);
    if (maybe_state) {
      throw InvalidParameterError("Invalid proposal; actually a commit");
    }
  }

  inner->history.front() = std::move(provisional_state);
  return commit();
}

std::tuple<bytes, bytes>
Session::commit()
{
  auto commit_secret = inner->fresh_secret();
  auto encrypt = inner->encrypt_handshake;
  auto [commit, welcome, new_state] = inner->history.front().commit(
    commit_secret, CommitOpts{ {}, true, encrypt, {} }, { encrypt, {}, 0 });

  auto commit_msg = tls::marshal(commit);
  auto welcome_msg = tls::marshal(welcome);

  inner->outbound_cache.insert({ commit_msg, new_state });
  return std::make_tuple(welcome_msg, commit_msg);
}

bool
Session::handle(const bytes& handshake_data)
{
  auto msg = inner->import_handshake(handshake_data);

  auto maybe_cached_state = std::optional<State>{};
  auto node = inner->outbound_cache.extract(handshake_data);
  if (!node.empty()) {
    maybe_cached_state = node.mapped();
  }

  auto maybe_next_state =
    inner->history.front().handle(msg, maybe_cached_state);
  if (!maybe_next_state) {
    return false;
  }

  inner->history.emplace_front(opt::get(maybe_next_state));
  return true;
}

epoch_t
Session::epoch() const
{
  return inner->history.front().epoch();
}

LeafNodeRef
Session::ref() const
{
  return inner->history.front().ref();
}

LeafIndex
Session::index() const
{
  return inner->history.front().index();
}

CipherSuite
Session::cipher_suite() const
{
  return inner->history.front().cipher_suite();
}

const ExtensionList&
Session::extensions() const
{
  return inner->history.front().extensions();
}

const TreeKEMPublicKey&
Session::tree() const
{
  return inner->history.front().tree();
}

bytes
Session::do_export(const std::string& label,
                   const bytes& context,
                   size_t size) const
{
  return inner->history.front().do_export(label, context, size);
}

GroupInfo
Session::group_info() const
{
  return inner->history.front().group_info();
}

std::vector<LeafNode>
Session::roster() const
{
  return inner->history.front().roster();
}

bytes
Session::authentication_secret() const
{
  return inner->history.front().authentication_secret();
}

bytes
Session::protect(const bytes& plaintext)
{
  auto msg = inner->history.front().protect({}, plaintext, 0);
  return tls::marshal(msg);
}

// TODO(rlb@ipv.sx): It would be good to expose identity information
// here, since ciphertexts are authenticated per sender.  Who sent
// this ciphertext?
bytes
Session::unprotect(const bytes& ciphertext)
{
  auto ciphertext_obj = tls::get<MLSMessage>(ciphertext);
  auto& state = inner->for_epoch(ciphertext_obj.epoch());
  auto [aad, pt] = state.unprotect(ciphertext_obj);
  silence_unused(aad);
  return pt;
}

bool
operator==(const Session& lhs, const Session& rhs)
{
  if (lhs.inner->encrypt_handshake != rhs.inner->encrypt_handshake) {
    return false;
  }

  auto size = std::min(lhs.inner->history.size(), rhs.inner->history.size());
  for (size_t i = 0; i < size; i += 1) {
    if (lhs.inner->history.at(i) != rhs.inner->history.at(i)) {
      return false;
    }
  }

  return true;
}

bool
operator!=(const Session& lhs, const Session& rhs)
{
  return !(lhs == rhs);
}

} // namespace mls<|MERGE_RESOLUTION|>--- conflicted
+++ resolved
@@ -30,13 +30,8 @@
 struct Session::Inner
 {
   std::deque<State> history;
-<<<<<<< HEAD
   std::map<bytes, State> outbound_cache;
-  bool encrypt_handshake;
-=======
-  std::optional<std::tuple<bytes, State>> outbound_cache;
   bool encrypt_handshake{ false };
->>>>>>> 241b2509
 
   explicit Inner(State state);
 
