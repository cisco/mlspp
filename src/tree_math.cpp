--- conflicted
+++ resolved
@@ -93,15 +93,8 @@
   return str;
 }
 
-<<<<<<< HEAD
 NodeIndex::NodeIndex(LeafIndex x)
   : UInt32(2 * x.val)
-=======
-namespace tree_math {
-
-uint32_t
-level(NodeIndex x)
->>>>>>> 5a74eb93
 {
 }
 
@@ -131,17 +124,12 @@
 }
 
 NodeIndex
-<<<<<<< HEAD
 NodeIndex::left() const
-=======
-right(NodeIndex x)
->>>>>>> 5a74eb93
 {
   if (is_leaf()) {
     return *this;
   }
 
-<<<<<<< HEAD
   // The clang analyzer doesn't realize that is_leaf() assures that level >= 1
   // NOLINTNEXTLINE(clang-analyzer-core.UndefinedBinaryOperatorResult)
   return NodeIndex{ val ^ (one << (level() - 1)) };
@@ -149,13 +137,6 @@
 
 NodeIndex
 NodeIndex::right() const
-=======
-  return NodeIndex{ x.val ^ (uint32_t(0x03) << (level(x) - 1)) };
-}
-
-NodeIndex
-parent(NodeIndex x)
->>>>>>> 5a74eb93
 {
   if (is_leaf()) {
     return *this;
@@ -165,7 +146,6 @@
 }
 
 NodeIndex
-<<<<<<< HEAD
 NodeIndex::parent() const
 {
   auto k = level();
@@ -183,18 +163,6 @@
     return r;
   }
 
-=======
-sibling(NodeIndex x)
-{
-  auto p = parent(x);
-  auto l = left(p);
-  auto r = right(p);
-
-  if (x.val == l.val) {
-    return r;
-  }
-
->>>>>>> 5a74eb93
   return l;
 }
 
@@ -204,7 +172,6 @@
   auto d = std::vector<NodeIndex>{};
 
   auto r = root(n);
-<<<<<<< HEAD
   if (*this == r) {
     return d;
   }
@@ -213,16 +180,6 @@
   while (p.val != r.val) {
     d.push_back(p);
     p = p.parent();
-=======
-  if (x == r) {
-    return d;
-  }
-
-  auto p = parent(x);
-  while (p.val != r.val) {
-    d.push_back(p);
-    p = parent(p);
->>>>>>> 5a74eb93
   }
 
   // Include the root except in a one-member tree
@@ -245,16 +202,8 @@
   d.insert(d.begin(), *this);
   d.pop_back();
 
-<<<<<<< HEAD
   auto c = std::vector<NodeIndex>(d.size());
-  std::transform(
-    d.begin(), d.end(), c.begin(), [](auto x) { return x.sibling(); });
-=======
-  std::vector<NodeIndex> c(path.size());
-  for (size_t i = 0; i < path.size(); ++i) {
-    c[i] = sibling(path[i]);
-  }
->>>>>>> 5a74eb93
+  std::transform(d.begin(), d.end(), c.begin(), [](auto x) { return x.sibling(); });
 
   return c;
 }
