--- conflicted
+++ resolved
@@ -93,19 +93,10 @@
   bytes group_id;
   epoch_t epoch;
   RatchetTree tree;
-<<<<<<< HEAD
-
-  tls::opaque<1> confirmed_transcript_hash;
-  tls::opaque<1> interim_transcript_hash;
-  tls::opaque<1> confirmation;
-=======
-  bytes prior_confirmed_transcript_hash;
 
   bytes confirmed_transcript_hash;
   bytes interim_transcript_hash;
-  DirectPath path;
   bytes confirmation;
->>>>>>> a3ed8efe
 
   LeafIndex signer_index;
   bytes signature;
@@ -137,8 +128,6 @@
              tls::vector<1>,
              tls::vector<1>,
              tls::pass,
-             tls::vector<1>,
-             tls::pass,
              tls::vector<2>)
 };
 
@@ -147,17 +136,11 @@
 //   opaque path_secret<1..255>;
 // } GroupSecrets;
 struct GroupSecrets {
-<<<<<<< HEAD
-  tls::opaque<1> epoch_secret;
-  tls::optional<tls::opaque<1>> path_secret;
-
-  TLS_SERIALIZABLE(epoch_secret, path_secret);
-=======
-  bytes init_secret;
-
-  TLS_SERIALIZABLE(init_secret)
-  TLS_TRAITS(tls::vector<1>)
->>>>>>> a3ed8efe
+  bytes epoch_secret;
+  std::optional<PathSecret> bytes path_secret;
+
+  TLS_SERIALIZABLE(epoch_secret, path_secret)
+  TLS_TRAITS(tls::vector<1>, tls::pass)
 };
 
 // struct {
