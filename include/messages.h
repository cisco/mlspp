#pragma once

#include "common.h"
#include "credential.h"
#include "crypto.h"
#include "core_types.h"
#include "treekem.h"
#include "tls_syntax.h"
#include <optional>
#include <variant>

namespace mls {

// struct {
//   // GroupContext inputs
//   opaque group_id<0..255>;
//   uint32 epoch;
//   optional<RatchetNode> tree<1..2^32-1>;
//   opaque confirmed_transcript_hash<0..255>;
//
//   // Inputs to the next round of the key schedule
//   opaque interim_transcript_hash<0..255>;
//   opaque epoch_secret<0..255>;
//
//   uint32 signer_index;
//   opaque signature<0..255>;
// } GroupInfo;
struct GroupInfo {
  bytes group_id;
  epoch_t epoch;
  TreeKEMPublicKey tree;

  bytes confirmed_transcript_hash;
  bytes interim_transcript_hash;
  bytes confirmation;

  LeafIndex signer_index;
  bytes signature;

  GroupInfo(CipherSuite suite);
  GroupInfo(bytes group_id_in,
            epoch_t epoch_in,
            TreeKEMPublicKey tree_in,
            bytes confirmed_transcript_hash_in,
            bytes interim_transcript_hash_in,
            bytes confirmation_in);

  bytes to_be_signed() const;
  void sign(LeafIndex index, const SignaturePrivateKey& priv);
  bool verify() const;

  TLS_SERIALIZABLE(group_id,
                   epoch,
                   tree,
                   confirmed_transcript_hash,
                   interim_transcript_hash,
                   confirmation,
                   signer_index,
                   signature)
  TLS_TRAITS(tls::vector<1>,
             tls::pass,
             tls::pass,
             tls::vector<1>,
             tls::vector<1>,
             tls::vector<1>,
             tls::pass,
             tls::vector<2>)
};

// struct {
//   opaque epoch_secret<1..255>;
//   opaque path_secret<1..255>;
// } GroupSecrets;
struct GroupSecrets {
  struct PathSecret {
    bytes secret;

    TLS_SERIALIZABLE(secret)
    TLS_TRAITS(tls::vector<1>)
  };

  bytes epoch_secret;
  std::optional<PathSecret> path_secret;

  TLS_SERIALIZABLE(epoch_secret, path_secret)
  TLS_TRAITS(tls::vector<1>, tls::pass)
};

// struct {
//   opaque key_package_hash<1..255>;
//   HPKECiphertext encrypted_group_secrets;
// } EncryptedGroupSecrets;
struct EncryptedGroupSecrets {
  bytes key_package_hash;
  HPKECiphertext encrypted_group_secrets;

  TLS_SERIALIZABLE(key_package_hash, encrypted_group_secrets)
  TLS_TRAITS(tls::vector<1>, tls::pass)
};


// struct {
//   ProtocolVersion version = mls10;
//   CipherSuite cipher_suite;
//   EncryptedGroupSecrets group_secretss<1..2^32-1>;
//   opaque encrypted_group_info<1..2^32-1>;
// } Welcome;
struct Welcome {
  ProtocolVersion version;
  CipherSuite cipher_suite;
  std::vector<EncryptedGroupSecrets> secrets;
  bytes encrypted_group_info;

  Welcome();
  Welcome(CipherSuite suite,
          bytes epoch_secret,
          const GroupInfo& group_info);

  void encrypt(const KeyPackage& kp, const std::optional<bytes>& path_secret);
  std::optional<int> find(const KeyPackage& kp) const;
  GroupInfo decrypt(const bytes& epoch_secret) const;

  TLS_SERIALIZABLE(version, cipher_suite, secrets, encrypted_group_info)
  TLS_TRAITS(tls::pass, tls::pass, tls::vector<4>, tls::vector<4>)

  private:
  bytes _epoch_secret;
  std::tuple<bytes, bytes> group_info_key_nonce(const bytes& epoch_secret) const;
};

///
/// Proposals & Commit
///

enum struct ProposalType : uint8_t {
  invalid = 0,
  add = 1,
  update = 2,
  remove = 3,
};

struct Add {
  KeyPackage key_package;

  static const ProposalType type;
  TLS_SERIALIZABLE(key_package)
};

struct Update {
  KeyPackage key_package;

  static const ProposalType type;
  TLS_SERIALIZABLE(key_package)
};

struct Remove {
  LeafIndex removed;

  static const ProposalType type;
  TLS_SERIALIZABLE(removed)
};

// enum {
//     invalid(0),
//     handshake(1),
//     application(2),
//     (255)
// } ContentType;
enum struct ContentType : uint8_t
{
  invalid = 0,
  application = 1,
  proposal = 2,
  commit = 3,
};

struct Proposal
{
  std::variant<Add, Update, Remove> content;

  static const ContentType type;
  TLS_SERIALIZABLE(content)
  TLS_TRAITS(tls::variant<ProposalType>)
};

struct ProposalID {
  bytes id;
  TLS_SERIALIZABLE(id)
  TLS_TRAITS(tls::vector<1>)
};

// struct {
//     ProposalID updates<0..2^16-1>;
//     ProposalID removes<0..2^16-1>;
//     ProposalID adds<0..2^16-1>;
//     DirectPath path;
// } Commit;
struct Commit {
<<<<<<< HEAD
  tls::vector<ProposalID, 2> updates;
  tls::vector<ProposalID, 2> removes;
  tls::vector<ProposalID, 2> adds;
  DirectPath path;

  TLS_SERIALIZABLE(updates, removes, adds, path);
=======
  std::vector<ProposalID> updates;
  std::vector<ProposalID> removes;
  std::vector<ProposalID> adds;
  std::vector<ProposalID> ignored;
  DirectPath path;

  TLS_SERIALIZABLE(updates, removes, adds, ignored, path)
  TLS_TRAITS(tls::vector<2>,
             tls::vector<2>,
             tls::vector<2>,
             tls::vector<2>,
             tls::pass)
>>>>>>> e1fb2674
};

// struct {
//     opaque group_id<0..255>;
//     uint32 epoch;
//     uint32 sender;
//     ContentType content_type;
//
//     select (MLSPlaintext.content_type) {
//         case handshake:
//             GroupOperation operation;
//             opaque confirmation<0..255>;
//
//         case application:
//             opaque application_data<0..2^32-1>;
//     }
//
//     opaque signature<0..2^16-1>;
// } MLSPlaintext;
struct ApplicationData
{
  bytes data;

  static const ContentType type;
  TLS_SERIALIZABLE(data)
  TLS_TRAITS(tls::vector<4>)
};

struct CommitData
{
  Commit commit;
  bytes confirmation;

  static const ContentType type;
  TLS_SERIALIZABLE(commit, confirmation)
  TLS_TRAITS(tls::pass, tls::vector<1>)
};

struct GroupContext;

struct MLSPlaintext
{
  bytes group_id;
  epoch_t epoch;
  LeafIndex sender;
  bytes authenticated_data;
  std::variant<ApplicationData, Proposal, CommitData> content;
  bytes signature;

  // Constructor for unmarshaling directly
  MLSPlaintext() = default;

  // Constructor for decrypting
  MLSPlaintext(bytes group_id,
               epoch_t epoch,
               LeafIndex sender,
               ContentType content_type,
               bytes authenticated_data,
               const bytes& content);

  // Constructors for encrypting
  MLSPlaintext(bytes group_id,
               epoch_t epoch,
               LeafIndex sender,
               const ApplicationData& application_data);
  MLSPlaintext(bytes group_id,
               epoch_t epoch,
               LeafIndex sender,
               const Proposal& proposal);
  MLSPlaintext(bytes group_id,
               epoch_t epoch,
               LeafIndex sender,
               const Commit& commit);

  bytes to_be_signed(const GroupContext& context) const;
  void sign(const GroupContext& context, const SignaturePrivateKey& priv);
  bool verify(const GroupContext& context, const SignaturePublicKey& pub) const;

  bytes marshal_content(size_t padding_size) const;

  bytes commit_content() const;
  bytes commit_auth_data() const;

  TLS_SERIALIZABLE(group_id, epoch, sender, authenticated_data, content, signature)
  TLS_TRAITS(tls::vector<1>,
             tls::pass,
             tls::pass,
             tls::vector<4>,
             tls::variant<ContentType>,
             tls::vector<2>)
};

// struct {
//     opaque group_id<0..255>;
//     uint32 epoch;
//     ContentType content_type;
//     opaque sender_data_nonce<0..255>;
//     opaque encrypted_sender_data<0..255>;
//     opaque ciphertext<0..2^32-1>;
// } MLSCiphertext;
struct MLSCiphertext
{
  bytes group_id;
  epoch_t epoch;
  ContentType content_type;
  bytes sender_data_nonce;
  bytes encrypted_sender_data;
  bytes authenticated_data;
  bytes ciphertext;

  TLS_SERIALIZABLE(group_id, epoch, content_type, sender_data_nonce,
                   encrypted_sender_data, authenticated_data, ciphertext);
  TLS_TRAITS(tls::vector<1>,
             tls::pass,
             tls::pass,
             tls::vector<1>,
             tls::vector<1>,
             tls::vector<4>,
             tls::vector<4>)
};

} // namespace mls<|MERGE_RESOLUTION|>--- conflicted
+++ resolved
@@ -196,27 +196,16 @@
 //     DirectPath path;
 // } Commit;
 struct Commit {
-<<<<<<< HEAD
-  tls::vector<ProposalID, 2> updates;
-  tls::vector<ProposalID, 2> removes;
-  tls::vector<ProposalID, 2> adds;
-  DirectPath path;
-
-  TLS_SERIALIZABLE(updates, removes, adds, path);
-=======
   std::vector<ProposalID> updates;
   std::vector<ProposalID> removes;
   std::vector<ProposalID> adds;
-  std::vector<ProposalID> ignored;
   DirectPath path;
 
   TLS_SERIALIZABLE(updates, removes, adds, ignored, path)
   TLS_TRAITS(tls::vector<2>,
              tls::vector<2>,
              tls::vector<2>,
-             tls::vector<2>,
              tls::pass)
->>>>>>> e1fb2674
 };
 
 // struct {
