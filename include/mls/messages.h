#pragma once

#include "mls/common.h"
#include "mls/core_types.h"
#include "mls/credential.h"
#include "mls/crypto.h"
#include "mls/treekem.h"
#include <optional>
#include <tls/tls_syntax.h>

namespace mls {

struct ExternalPubExtension
{
  HPKEPublicKey external_pub;

  static const uint16_t type;
  TLS_SERIALIZABLE(external_pub)
};

struct RatchetTreeExtension
{
  TreeKEMPublicKey tree;

  static const uint16_t type;
  TLS_SERIALIZABLE(tree)
};

struct SFrameParameters
{
  uint16_t cipher_suite;
  uint8_t epoch_bits;

  static const uint16_t type;
  TLS_SERIALIZABLE(cipher_suite, epoch_bits)
};

struct SFrameCapabilities
{
  std::vector<uint16_t> cipher_suites;

  bool compatible(const SFrameParameters& params) const;

  static const uint16_t type;
  TLS_SERIALIZABLE(cipher_suites)
};

///
/// PSKs
///
enum struct PSKType : uint8_t
{
  reserved = 0,
  external = 1,
  reinit = 2,
  branch = 3,
};

struct ExternalPSK
{
  bytes psk_id;
  TLS_SERIALIZABLE(psk_id)
};

struct ReInitPSK
{
  bytes group_id;
  epoch_t psk_epoch;
  TLS_SERIALIZABLE(group_id, psk_epoch)
};

struct BranchPSK
{
  bytes group_id;
  epoch_t psk_epoch;
  TLS_SERIALIZABLE(group_id, psk_epoch)
};

struct PreSharedKeyID
{
  var::variant<ExternalPSK, ReInitPSK, BranchPSK> content;
  bytes psk_nonce;
  TLS_SERIALIZABLE(content, psk_nonce)
  TLS_TRAITS(tls::variant<PSKType>, tls::pass)
};

struct PreSharedKeys
{
  std::vector<PreSharedKeyID> psks;
  TLS_SERIALIZABLE(psks)
};

struct PSKWithSecret
{
  PreSharedKeyID id;
  bytes secret;
};

// struct {
//     CipherSuite cipher_suite;
//     opaque group_id<V>;
//     uint64 epoch;
//     opaque tree_hash<V>;
//     opaque confirmed_transcript_hash<V>;
//     Extension group_context_extensions<V>;
//     Extension other_extensions<V>;
//     MAC confirmation_tag;
//     LeafIndex signer;
//     // SignWithLabel(., "GroupInfoTBS", GroupInfoTBS)
//     opaque signature<V>;
// } GroupInfo;
struct GroupInfo
{
  CipherSuite cipher_suite;
  bytes group_id;
  epoch_t epoch;
  bytes tree_hash;
  bytes confirmed_transcript_hash;
  ExtensionList group_context_extensions;
  ExtensionList other_extensions;

  bytes confirmation_tag;
  LeafIndex signer;
  bytes signature;

  GroupInfo() = default;
  GroupInfo(CipherSuite cipher_suite_in,
            bytes group_id_in,
            epoch_t epoch_in,
            bytes tree_hash_in,
            bytes confirmed_transcript_hash_in,
            ExtensionList group_context_extensions_in,
            ExtensionList other_extensions_in,
            bytes confirmation_tag_in);

  bytes to_be_signed() const;
  void sign(const TreeKEMPublicKey& tree,
            LeafIndex signer_index,
            const SignaturePrivateKey& priv);
  bool verify(const TreeKEMPublicKey& tree) const;

  TLS_SERIALIZABLE(cipher_suite,
                   group_id,
                   epoch,
                   tree_hash,
                   confirmed_transcript_hash,
                   group_context_extensions,
                   other_extensions,
                   confirmation_tag,
                   signer,
                   signature)
};

// struct {
//   opaque joiner_secret<1..255>;
//   optional<PathSecret> path_secret;
//   PreSharedKeys psks;
// } GroupSecrets;
struct GroupSecrets
{
  struct PathSecret
  {
    bytes secret;

    TLS_SERIALIZABLE(secret)
  };

  bytes joiner_secret;
  std::optional<PathSecret> path_secret;
  PreSharedKeys psks;

  TLS_SERIALIZABLE(joiner_secret, path_secret, psks)
};

// struct {
//   opaque key_package_hash<1..255>;
//   HPKECiphertext encrypted_group_secrets;
// } EncryptedGroupSecrets;
struct EncryptedGroupSecrets
{
  KeyPackageRef new_member;
  HPKECiphertext encrypted_group_secrets;

  TLS_SERIALIZABLE(new_member, encrypted_group_secrets)
};

// struct {
//   ProtocolVersion version = mls10;
//   CipherSuite cipher_suite;
//   EncryptedGroupSecrets group_secretss<1..2^32-1>;
//   opaque encrypted_group_info<1..2^32-1>;
// } Welcome;
struct Welcome
{
  ProtocolVersion version;
  CipherSuite cipher_suite;
  std::vector<EncryptedGroupSecrets> secrets;
  bytes encrypted_group_info;

  Welcome();
  Welcome(CipherSuite suite,
          const bytes& joiner_secret,
          const std::vector<PSKWithSecret>& psks,
          const GroupInfo& group_info);

  void encrypt(const KeyPackage& kp, const std::optional<bytes>& path_secret);
  std::optional<int> find(const KeyPackage& kp) const;
  GroupInfo decrypt(const bytes& joiner_secret,
                    const std::vector<PSKWithSecret>& psks) const;

  TLS_SERIALIZABLE(version, cipher_suite, secrets, encrypted_group_info)

private:
  bytes _joiner_secret;
  static KeyAndNonce group_info_key_nonce(
    CipherSuite suite,
    const bytes& joiner_secret,
    const std::vector<PSKWithSecret>& psks);
};

///
/// Proposals & Commit
///

// Add
struct Add
{
  KeyPackage key_package;
  TLS_SERIALIZABLE(key_package)
};

// Update
struct Update
{
  LeafNode leaf_node;
  TLS_SERIALIZABLE(leaf_node)
};

// Remove
struct Remove
{
  LeafIndex removed;
  TLS_SERIALIZABLE(removed)
};

// PreSharedKey
struct PreSharedKey
{
  PreSharedKeyID psk;
  TLS_SERIALIZABLE(psk)
};

// ReInit
struct ReInit
{
  bytes group_id;
  ProtocolVersion version;
  CipherSuite cipher_suite;
  ExtensionList extensions;

  TLS_SERIALIZABLE(group_id, version, cipher_suite, extensions)
};

// ExternalInit
struct ExternalInit
{
  bytes kem_output;
  TLS_SERIALIZABLE(kem_output)
};

// AppAck
struct MessageRange
{
  uint32_t sender;
  uint32_t first_generation;
  uint32_t last_generation;
  TLS_SERIALIZABLE(sender, first_generation, last_generation)
};

struct AppAck
{
  std::vector<MessageRange> received_ranges;
  TLS_SERIALIZABLE(received_ranges)
};

// GroupContextExtensions
struct GroupContextExtensions
{
  ExtensionList group_context_extensions;
  TLS_SERIALIZABLE(group_context_extensions)
};

struct ProposalType;

struct Proposal
{
  using Type = uint16_t;

  var::variant<Add,
               Update,
               Remove,
               PreSharedKey,
               ReInit,
               ExternalInit,
               AppAck,
               GroupContextExtensions>
    content;

  Type proposal_type() const;

  TLS_SERIALIZABLE(content)
  TLS_TRAITS(tls::variant<ProposalType>)
};

struct ProposalType
{
  static constexpr Proposal::Type invalid = 0;
  static constexpr Proposal::Type add = 1;
  static constexpr Proposal::Type update = 2;
  static constexpr Proposal::Type remove = 3;
  static constexpr Proposal::Type psk = 4;
  static constexpr Proposal::Type reinit = 5;
  static constexpr Proposal::Type external_init = 6;
  static constexpr Proposal::Type app_ack = 7;
  static constexpr Proposal::Type group_context_extensions = 8;

  constexpr ProposalType()
    : val(invalid)
  {
  }

  constexpr ProposalType(Proposal::Type pt)
    : val(pt)
  {
  }

  Proposal::Type val;
  TLS_SERIALIZABLE(val)
};

enum struct ProposalOrRefType : uint8_t
{
  reserved = 0,
  value = 1,
  reference = 2,
};

struct ProposalOrRef
{
  var::variant<Proposal, ProposalRef> content;

  TLS_SERIALIZABLE(content)
  TLS_TRAITS(tls::variant<ProposalOrRefType>)
};

// struct {
//     ProposalOrRef proposals<0..2^32-1>;
//     optional<UpdatePath> path;
// } Commit;
struct Commit
{
  std::vector<ProposalOrRef> proposals;
  std::optional<UpdatePath> path;

  // Validate that the commit is accepable as an external commit, and if so,
  // produce the public key from the ExternalInit proposal
  std::optional<bytes> valid_external() const;

  TLS_SERIALIZABLE(proposals, path)
};

// struct {
//     opaque group_id<0..255>;
//     uint32 epoch;
//     uint32 sender;
//     ContentType content_type;
//
//     select (MLSPlaintext.content_type) {
//         case handshake:
//             GroupOperation operation;
//             opaque confirmation<0..255>;
//
//         case application:
//             opaque application_data<0..2^32-1>;
//     }
//
//     opaque signature<0..2^16-1>;
// } MLSPlaintext;
struct ApplicationData
{
  bytes data;
  TLS_SERIALIZABLE(data)
};

struct GroupContext;

enum struct WireFormat : uint8_t
{
  reserved = 0,
  mls_plaintext = 1,
  mls_ciphertext = 2,
  mls_welcome = 3,
  mls_group_info = 4,
  mls_key_package = 5,
};

enum struct ContentType : uint8_t
{
  invalid = 0,
  application = 1,
  proposal = 2,
  commit = 3,
};

enum struct SenderType : uint8_t
{
  invalid = 0,
  member = 1,
  preconfigured = 2,
  new_member = 3,
};

struct MemberSender
{
  LeafIndex sender;
  TLS_SERIALIZABLE(sender);
};

struct PreconfiguredKeyID
{
  bytes id;
  TLS_SERIALIZABLE(id)
};

struct NewMemberSender
{
  TLS_SERIALIZABLE()
};

struct Sender
{
  var::variant<MemberSender, PreconfiguredKeyID, NewMemberSender> sender;

  SenderType sender_type() const;

  TLS_SERIALIZABLE(sender)
  TLS_TRAITS(tls::variant<SenderType>)
};

///
/// MLSMessage and friends
///
struct GroupKeySource;

struct MLSMessageContent
{
  using RawContent = var::variant<ApplicationData, Proposal, Commit>;

  bytes group_id;
  epoch_t epoch;
  Sender sender;
  bytes authenticated_data;
  RawContent content;

  MLSMessageContent() = default;
  MLSMessageContent(bytes group_id_in,
                    epoch_t epoch_in,
                    Sender sender_in,
                    bytes authenticated_data_in,
                    RawContent content_in);
  MLSMessageContent(bytes group_id_in,
                    epoch_t epoch_in,
                    Sender sender_in,
                    bytes authenticated_data_in,
                    ContentType content_type);

  ContentType content_type() const;
<<<<<<< HEAD

  TLS_SERIALIZABLE(group_id, epoch, sender, authenticated_data, content)
  TLS_TRAITS(tls::pass,
             tls::pass,
             tls::pass,
             tls::pass,
             tls::variant<ContentType>)
};

=======

  TLS_SERIALIZABLE(group_id, epoch, sender, authenticated_data, content)
  TLS_TRAITS(tls::pass,
             tls::pass,
             tls::pass,
             tls::pass,
             tls::variant<ContentType>)
};

>>>>>>> df08a2a9
struct MLSMessageAuth
{
  ContentType content_type = ContentType::invalid;
  bytes signature;
  std::optional<bytes> confirmation_tag;

  friend tls::ostream& operator<<(tls::ostream& str, const MLSMessageAuth& obj);
  friend tls::istream& operator>>(tls::istream& str, MLSMessageAuth& obj);
  friend bool operator==(const MLSMessageAuth& lhs, const MLSMessageAuth& rhs);
};

struct MLSMessageContentAuth
{
  WireFormat wire_format;
  MLSMessageContent content;
  MLSMessageAuth auth;

  MLSMessageContentAuth() = default;

  static MLSMessageContentAuth sign(WireFormat wire_format,
                                    MLSMessageContent content,
                                    CipherSuite suite,
                                    const SignaturePrivateKey& sig_priv,
                                    const std::optional<GroupContext>& context);
  bool verify(CipherSuite suite,
              const SignaturePublicKey& sig_pub,
              const std::optional<GroupContext>& context) const;

  bytes commit_content() const;
  bytes commit_auth_data() const;

  void set_confirmation_tag(const bytes& confirmation_tag);
  bool check_confirmation_tag(const bytes& confirmation_tag) const;

  friend tls::ostream& operator<<(tls::ostream& str,
                                  const MLSMessageContentAuth& obj);
  friend tls::istream& operator>>(tls::istream& str,
                                  MLSMessageContentAuth& obj);
  friend bool operator==(const MLSMessageContentAuth& lhs,
                         const MLSMessageContentAuth& rhs);

private:
  MLSMessageContentAuth(WireFormat wire_format_in,
                        MLSMessageContent content_in);
  MLSMessageContentAuth(WireFormat wire_format_in,
                        MLSMessageContent content_in,
                        MLSMessageAuth auth_in);

  bytes to_be_signed(const std::optional<GroupContext>& context) const;

  friend struct MLSPlaintext;
  friend struct MLSCiphertext;
};

struct MLSPlaintext
{
  MLSPlaintext() = default;

  epoch_t get_epoch() const { return content.epoch; }

  static MLSPlaintext protect(MLSMessageContentAuth content_auth,
                              CipherSuite suite,
                              const std::optional<bytes>& membership_key,
                              const std::optional<GroupContext>& context);
  std::optional<MLSMessageContentAuth> unprotect(
    CipherSuite suite,
    const std::optional<bytes>& membership_key,
    const std::optional<GroupContext>& context) const;

  friend tls::ostream& operator<<(tls::ostream& str, const MLSPlaintext& obj);
  friend tls::istream& operator>>(tls::istream& str, MLSPlaintext& obj);

private:
  MLSMessageContent content;
  MLSMessageAuth auth;
  std::optional<bytes> membership_tag;

  MLSPlaintext(MLSMessageContentAuth content_auth);

  bytes membership_mac(CipherSuite suite,
                       const bytes& membership_key,
                       const std::optional<GroupContext>& context) const;
};

struct MLSCiphertext
{
  MLSCiphertext() = default;

  epoch_t get_epoch() const { return epoch; }

  static MLSCiphertext protect(MLSMessageContentAuth content_auth,
                               CipherSuite suite,
                               const LeafIndex& index,
                               GroupKeySource& keys,
                               const bytes& sender_data_secret,
                               size_t padding_size);
  std::optional<MLSMessageContentAuth> unprotect(
    CipherSuite suite,
    const TreeKEMPublicKey& tree,
    GroupKeySource& keys,
    const bytes& sender_data_secret) const;

  TLS_SERIALIZABLE(group_id,
                   epoch,
                   content_type,
                   authenticated_data,
                   encrypted_sender_data,
                   ciphertext)

private:
  bytes group_id;
  epoch_t epoch;
  ContentType content_type;
  bytes authenticated_data;
  bytes encrypted_sender_data;
  bytes ciphertext;

  MLSCiphertext(MLSMessageContent content,
                bytes encrypted_sender_data_in,
                bytes ciphertext_in);
};

struct MLSMessage
{
  ProtocolVersion version = ProtocolVersion::mls10;
  var::variant<MLSPlaintext, MLSCiphertext, Welcome, GroupInfo, KeyPackage>
    message;

  epoch_t epoch() const;
  WireFormat wire_format() const;

  MLSMessage() = default;
  MLSMessage(MLSPlaintext mls_plaintext);
  MLSMessage(MLSCiphertext mls_ciphertext);
  MLSMessage(Welcome welcome);
  MLSMessage(GroupInfo group_info);
  MLSMessage(KeyPackage key_package);

  TLS_SERIALIZABLE(version, message)
  TLS_TRAITS(tls::pass, tls::variant<WireFormat>)
};

} // namespace mls

namespace tls {

TLS_VARIANT_MAP(mls::PSKType, mls::ExternalPSK, external)
TLS_VARIANT_MAP(mls::PSKType, mls::ReInitPSK, reinit)
TLS_VARIANT_MAP(mls::PSKType, mls::BranchPSK, branch)

TLS_VARIANT_MAP(mls::ProposalOrRefType, mls::Proposal, value)
TLS_VARIANT_MAP(mls::ProposalOrRefType, mls::ProposalRef, reference)

TLS_VARIANT_MAP(mls::ProposalType, mls::Add, add)
TLS_VARIANT_MAP(mls::ProposalType, mls::Update, update)
TLS_VARIANT_MAP(mls::ProposalType, mls::Remove, remove)
TLS_VARIANT_MAP(mls::ProposalType, mls::PreSharedKey, psk)
TLS_VARIANT_MAP(mls::ProposalType, mls::ReInit, reinit)
TLS_VARIANT_MAP(mls::ProposalType, mls::ExternalInit, external_init)
TLS_VARIANT_MAP(mls::ProposalType, mls::AppAck, app_ack)
TLS_VARIANT_MAP(mls::ProposalType,
                mls::GroupContextExtensions,
                group_context_extensions)

TLS_VARIANT_MAP(mls::ContentType, mls::ApplicationData, application)
TLS_VARIANT_MAP(mls::ContentType, mls::Proposal, proposal)
TLS_VARIANT_MAP(mls::ContentType, mls::Commit, commit)

TLS_VARIANT_MAP(mls::SenderType, mls::MemberSender, member)
TLS_VARIANT_MAP(mls::SenderType, mls::PreconfiguredKeyID, preconfigured)
TLS_VARIANT_MAP(mls::SenderType, mls::NewMemberSender, new_member)

TLS_VARIANT_MAP(mls::WireFormat, mls::MLSPlaintext, mls_plaintext)
TLS_VARIANT_MAP(mls::WireFormat, mls::MLSCiphertext, mls_ciphertext)
TLS_VARIANT_MAP(mls::WireFormat, mls::Welcome, mls_welcome)
TLS_VARIANT_MAP(mls::WireFormat, mls::GroupInfo, mls_group_info)
TLS_VARIANT_MAP(mls::WireFormat, mls::KeyPackage, mls_key_package)

TLS_VARIANT_MAP(mls::WireFormat, mls::MLSPlaintext, mls_plaintext)
TLS_VARIANT_MAP(mls::WireFormat, mls::MLSCiphertext, mls_ciphertext)
TLS_VARIANT_MAP(mls::WireFormat, mls::Welcome, mls_welcome)
TLS_VARIANT_MAP(mls::WireFormat, mls::GroupInfo, mls_group_info)
TLS_VARIANT_MAP(mls::WireFormat, mls::KeyPackage, mls_key_package)

} // namespace tls<|MERGE_RESOLUTION|>--- conflicted
+++ resolved
@@ -475,7 +475,6 @@
                     ContentType content_type);
 
   ContentType content_type() const;
-<<<<<<< HEAD
 
   TLS_SERIALIZABLE(group_id, epoch, sender, authenticated_data, content)
   TLS_TRAITS(tls::pass,
@@ -485,17 +484,6 @@
              tls::variant<ContentType>)
 };
 
-=======
-
-  TLS_SERIALIZABLE(group_id, epoch, sender, authenticated_data, content)
-  TLS_TRAITS(tls::pass,
-             tls::pass,
-             tls::pass,
-             tls::pass,
-             tls::variant<ContentType>)
-};
-
->>>>>>> df08a2a9
 struct MLSMessageAuth
 {
   ContentType content_type = ContentType::invalid;
