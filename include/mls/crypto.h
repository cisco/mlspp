#pragma once

#include <hpke/digest.h>
#include <hpke/hpke.h>
#include <hpke/random.h>
#include <hpke/signature.h>
#include <mls/common.h>
#include <openssl/evp.h>
#include <tls/tls_syntax.h>
#include <vector>

namespace mls {

/// Cipher suites

struct CipherSuite
{
  enum struct ID : uint16_t
  {
    unknown = 0x0000,
    X25519_AES128GCM_SHA256_Ed25519 = 0x0001,
    P256_AES128GCM_SHA256_P256 = 0x0002,
    X25519_CHACHA20POLY1305_SHA256_Ed25519 = 0x0003,
    X448_AES256GCM_SHA512_Ed448 = 0x0004,
    P521_AES256GCM_SHA512_P521 = 0x0005,
    X448_CHACHA20POLY1305_SHA512_Ed448 = 0x0006,
  };

  struct Ciphers
  {
    hpke::HPKE hpke;
    const hpke::Digest& digest;
    const hpke::Signature& sig;
  };

  ID id;

  const Ciphers& get() const;

  bytes expand_with_label(const bytes& secret,
                          const std::string& label,
                          const bytes& context,
                          size_t length) const;

  TLS_SERIALIZABLE(id)

private:
  template<CipherSuite::ID>
  static const Ciphers ciphers;
};

extern const std::array<CipherSuite::ID, 6> all_supported_suites;

// Utilities
using hpke::random_bytes;

bool
constant_time_eq(const bytes& lhs, const bytes& rhs);

// HPKE Keys
struct HPKECiphertext
{
  bytes kem_output;
  bytes ciphertext;

  TLS_SERIALIZABLE(kem_output, ciphertext)
  TLS_TRAITS(tls::vector<2>, tls::vector<4>)
};

struct HPKEPublicKey
{
  bytes data;

  HPKECiphertext encrypt(CipherSuite suite,
                         const bytes& aad,
                         const bytes& pt) const;

  TLS_SERIALIZABLE(data)
  TLS_TRAITS(tls::vector<2>)
};

struct HPKEPrivateKey
{
  static HPKEPrivateKey generate(CipherSuite suite);
  static HPKEPrivateKey parse(CipherSuite suite, const bytes& data);
  static HPKEPrivateKey derive(CipherSuite suite, const bytes& secret);

  HPKEPrivateKey() = default;

  bytes data;
  HPKEPublicKey public_key;

  bytes decrypt(CipherSuite suite,
                const bytes& aad,
                const HPKECiphertext& ct) const;

  TLS_SERIALIZABLE(data, public_key)
  TLS_TRAITS(tls::vector<2>, tls::pass)

private:
  HPKEPrivateKey(bytes priv_data, bytes pub_data);
};

// Signature Keys
struct SignaturePublicKey
{
<<<<<<< HEAD
public:
  SignaturePublicKey();
  SignaturePublicKey(CipherSuite suite, bytes data);
  SignaturePublicKey(SignatureScheme scheme, bytes data);
  void set_cipher_suite(CipherSuite suite);
  void set_signature_scheme(SignatureScheme scheme);
  SignatureScheme signature_scheme() const;
  bool verify(const bytes& message, const bytes& signature) const;
  bytes to_bytes() const;
=======
  bytes data;

  bool verify(const CipherSuite& suite,
              const bytes& message,
              const bytes& signature) const;
>>>>>>> 2145595f

  TLS_SERIALIZABLE(data)
  TLS_TRAITS(tls::vector<2>)
};

struct SignaturePrivateKey
{
  static SignaturePrivateKey generate(CipherSuite suite);
  static SignaturePrivateKey parse(CipherSuite suite, const bytes& data);
  static SignaturePrivateKey derive(CipherSuite suite, const bytes& secret);

  bytes data;
  SignaturePublicKey public_key;

  bytes sign(const CipherSuite& suite, const bytes& message) const;

  TLS_SERIALIZABLE(data, public_key)
  TLS_TRAITS(tls::vector<2>, tls::pass)

private:
  SignaturePrivateKey(bytes priv_data, bytes pub_data);
};

} // namespace mls<|MERGE_RESOLUTION|>--- conflicted
+++ resolved
@@ -104,23 +104,11 @@
 // Signature Keys
 struct SignaturePublicKey
 {
-<<<<<<< HEAD
-public:
-  SignaturePublicKey();
-  SignaturePublicKey(CipherSuite suite, bytes data);
-  SignaturePublicKey(SignatureScheme scheme, bytes data);
-  void set_cipher_suite(CipherSuite suite);
-  void set_signature_scheme(SignatureScheme scheme);
-  SignatureScheme signature_scheme() const;
-  bool verify(const bytes& message, const bytes& signature) const;
-  bytes to_bytes() const;
-=======
   bytes data;
 
   bool verify(const CipherSuite& suite,
               const bytes& message,
               const bytes& signature) const;
->>>>>>> 2145595f
 
   TLS_SERIALIZABLE(data)
   TLS_TRAITS(tls::vector<2>)
