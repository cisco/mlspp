#include "mls_client_impl.h"
#include "json_details.h"
#include <bytes/bytes.h>

using grpc::StatusCode;
using nlohmann::json;
using namespace bytes_ns;

static inline std::string
bytes_to_string(const std::vector<uint8_t>& data)
{
  return { data.begin(), data.end() };
}

static inline std::vector<uint8_t>
string_to_bytes(const std::string& str)
{
  return { str.begin(), str.end() };
}

static inline std::string
marshal_message(mls::MLSMessage&& msg)
{
  return bytes_to_string(tls::marshal(msg));
}

template<typename T>
T
unmarshal_message(const std::string& str)
{
  auto data = string_to_bytes(str);
  auto msg = tls::get<mls::MLSMessage>(data);
  return var::get<T>(msg.message);
}

static inline mls::CipherSuite
mls_suite(uint32_t suite_id)
{
  return static_cast<mls::CipherSuite::ID>(suite_id);
}

// Map C++ exceptions to gRPC errors
static inline Status
catch_wrap(std::function<Status()>&& f)
{
  try {
    return f();
  } catch (const std::exception& e) {
    return Status(StatusCode::INTERNAL, e.what());
  }
}

template<typename Req, typename F>
Status
MLSClientImpl::state_wrap(const Req* req, F&& f)
{
  auto maybe_state = load_state(req->state_id());
  if (!maybe_state) {
    return Status(StatusCode::NOT_FOUND, "Unknown state");
  }

  try {
    return f(*maybe_state);
  } catch (const std::exception& e) {
    return Status(StatusCode::INTERNAL, e.what());
  }
}

// gRPC methods
Status
MLSClientImpl::Name(ServerContext* /* context */,
                    const NameRequest* /* request */,
                    NameResponse* reply)
{
  static constexpr char name[] = "mlspp";
  reply->set_name(name);
  return Status::OK;
}

Status
MLSClientImpl::SupportedCiphersuites(
  ServerContext* /* context */,
  const SupportedCiphersuitesRequest* /* request */,
  SupportedCiphersuitesResponse* reply)
{
  reply->clear_ciphersuites();
  for (const auto suite : mls::all_supported_suites) {
    reply->add_ciphersuites(static_cast<uint32_t>(suite));
  }
  return Status::OK;
}

// Ways to become a member of a group
Status
MLSClientImpl::CreateGroup(ServerContext* /* context */,
                           const CreateGroupRequest* request,
                           CreateGroupResponse* response)
{
  return catch_wrap([=]() { return create_group(request, response); });
}

Status
MLSClientImpl::CreateKeyPackage(ServerContext* /* context */,
                                const CreateKeyPackageRequest* request,
                                CreateKeyPackageResponse* response)
{
  return catch_wrap([=]() { return create_key_package(request, response); });
}

Status
MLSClientImpl::JoinGroup(ServerContext* /* context */,
                         const JoinGroupRequest* request,
                         JoinGroupResponse* response)
{
  return catch_wrap([=]() { return join_group(request, response); });
}

Status
MLSClientImpl::ExternalJoin(ServerContext* /* context */,
                            const ExternalJoinRequest* request,
                            ExternalJoinResponse* response)
{
  return catch_wrap([=]() { return external_join(request, response); });
}

Status
MLSClientImpl::StorePSK(ServerContext* /* context */,
                        const StorePSKRequest* request,
                        StorePSKResponse* response)
{
  return catch_wrap([=]() { return store_psk(request, response); });
}

// Access information from a group state
Status
MLSClientImpl::GroupInfo(ServerContext* /* context */,
                         const GroupInfoRequest* request,
                         GroupInfoResponse* response)
{
  return state_wrap(
    request, [=](auto& state) { return group_info(state, request, response); });
}

Status
MLSClientImpl::StateAuth(ServerContext* /* context */,
                         const StateAuthRequest* request,
                         StateAuthResponse* response)
{
  return state_wrap(
    request, [=](auto& state) { return state_auth(state, request, response); });
}

Status
MLSClientImpl::Export(ServerContext* /* context */,
                      const ExportRequest* request,
                      ExportResponse* response)
{
  return state_wrap(
    request, [=](auto& state) { return do_export(state, request, response); });
}

Status
MLSClientImpl::Protect(ServerContext* /* context */,
                       const ProtectRequest* request,
                       ProtectResponse* response)
{
  return state_wrap(
    request, [=](auto& state) { return protect(state, request, response); });
}

Status
MLSClientImpl::Unprotect(ServerContext* /* context */,
                         const UnprotectRequest* request,
                         UnprotectResponse* response)
{
  return state_wrap(
    request, [=](auto& state) { return unprotect(state, request, response); });
}

Status
MLSClientImpl::StorePSK(ServerContext* /* context */,
                        const StorePSKRequest* request,
                        StorePSKResponse* /* response */)
{
  auto id = request->state_or_transaction_id();
  auto psk_id = string_to_bytes(request->psk_id());
  auto psk_secret = string_to_bytes(request->psk_secret());

  auto* join = load_join(id);
  if (join) {
    join->external_psks.insert_or_assign(psk_id, psk_secret);
    return Status::OK;
  }

  auto* cached = load_state(id);
  if (!cached) {
    throw Status(StatusCode::NOT_FOUND, "Unknown state");
  }

  cached->state.add_external_psk(psk_id, psk_secret);
  return Status::OK;
}

// Operations using a group state
Status
MLSClientImpl::AddProposal(ServerContext* /* context */,
                           const AddProposalRequest* request,
                           ProposalResponse* response)
{
  return state_wrap(request, [=](auto& state) {
    return add_proposal(state, request, response);
  });
}

Status
MLSClientImpl::UpdateProposal(ServerContext* /* context */,
                              const UpdateProposalRequest* request,
                              ProposalResponse* response)
{
  return state_wrap(request, [=](auto& state) {
    return update_proposal(state, request, response);
  });
}

Status
MLSClientImpl::RemoveProposal(ServerContext* /* context */,
                              const RemoveProposalRequest* request,
                              ProposalResponse* response)
{
  return state_wrap(request, [=](auto& state) {
    return remove_proposal(state, request, response);
  });
}

Status
<<<<<<< HEAD
MLSClientImpl::ExternalPSKProposal(ServerContext* /* context */,
                                   const ExternalPSKProposalRequest* request,
                                   ProposalResponse* response)
{
  return state_wrap(request, [=](auto& state) {
    return external_psk_proposal(state, request, response);
  });
}

Status
MLSClientImpl::ResumptionPSKProposal(
  ServerContext* /* context */,
  const ResumptionPSKProposalRequest* request,
  ProposalResponse* response)
{
  return state_wrap(request, [=](auto& state) {
    return resumption_psk_proposal(state, request, response);
  });
}

Status
MLSClientImpl::GroupContextExtensionsProposal(
  ServerContext* /* context */,
  const GroupContextExtensionsProposalRequest* request,
  ProposalResponse* response)
{
  return state_wrap(request, [=](auto& state) {
    return group_context_extensions_proposal(state, request, response);
=======
MLSClientImpl::PSKProposal(ServerContext* /* context */,
                           const PSKProposalRequest* request,
                           ProposalResponse* response)
{
  return state_wrap(request, [=](auto& state) {
    return psk_proposal(state, request, response);
>>>>>>> 02e680e2
  });
}

Status
MLSClientImpl::Commit(ServerContext* /* context */,
                      const CommitRequest* request,
                      CommitResponse* response)
{
  return state_wrap(
    request, [=](auto& state) { return commit(state, request, response); });
}

Status
MLSClientImpl::HandleCommit(ServerContext* /* context */,
                            const HandleCommitRequest* request,
                            HandleCommitResponse* response)
{
  return state_wrap(request, [=](auto& state) {
    return handle_commit(state, request, response);
  });
}

Status
MLSClientImpl::HandlePendingCommit(ServerContext* /* context */,
                                   const HandlePendingCommitRequest* request,
                                   HandleCommitResponse* response)
{
  return state_wrap(request, [=](auto& state) {
    return handle_pending_commit(state, request, response);
  });
}

// Cached join transactions
uint32_t
MLSClientImpl::store_join(mls::HPKEPrivateKey&& init_priv,
                          mls::HPKEPrivateKey&& leaf_priv,
                          mls::SignaturePrivateKey&& sig_priv,
                          mls::KeyPackage&& kp)
{
  auto ref = kp.ref();
  auto ref_data = bytes(ref.size());
  std::copy(ref.begin(), ref.end(), ref_data.begin());

  auto join_id = tls::get<uint32_t>(ref_data);
  auto entry = CachedJoin{ std::move(init_priv),
                           std::move(leaf_priv),
                           std::move(sig_priv),
                           std::move(kp),
                           {} };
  join_cache.emplace(std::make_pair(join_id, std::move(entry)));
  return join_id;
}

MLSClientImpl::CachedJoin*
MLSClientImpl::load_join(uint32_t join_id)
{
  if (join_cache.count(join_id) == 0) {
    return nullptr;
  }
  return &join_cache.at(join_id);
}

// Cached group state
mls::MessageOpts
MLSClientImpl::CachedState::message_opts() const
{
  return { encrypt_handshake, {}, 0 };
}

void
MLSClientImpl::CachedState::reset_pending()
{
  pending_commit.reset();
  pending_state_id.reset();
}

std::string
MLSClientImpl::CachedState::marshal(const mls::MLSMessage& msg)
{
  return bytes_to_string(tls::marshal(msg));
}

mls::MLSMessage
MLSClientImpl::CachedState::unmarshal(const std::string& wire)
{
  return tls::get<mls::MLSMessage>(string_to_bytes(wire));
}

uint32_t
MLSClientImpl::store_state(mls::State&& state, bool encrypt_handshake)
{
  auto state_id = tls::get<uint32_t>(state.epoch_authenticator());
  state_id += state.index().val;

  auto entry = CachedState{ std::move(state), encrypt_handshake, {}, {} };
  state_cache.emplace(std::make_pair(state_id, std::move(entry)));
  return state_id;
}

MLSClientImpl::CachedState*
MLSClientImpl::load_state(uint32_t state_id)
{
  if (state_cache.count(state_id) == 0) {
    return nullptr;
  }
  return &state_cache.at(state_id);
}

void
MLSClientImpl::remove_state(uint32_t state_id)
{
  state_cache.erase(state_id);
}

// Ways to join a group
Status
MLSClientImpl::create_group(const CreateGroupRequest* request,
                            CreateGroupResponse* response)
{
  auto group_id = string_to_bytes(request->group_id());
  auto cipher_suite = mls_suite(request->cipher_suite());
  auto identity = string_to_bytes(request->identity());

  auto leaf_priv = mls::HPKEPrivateKey::generate(cipher_suite);
  auto sig_priv = mls::SignaturePrivateKey::generate(cipher_suite);
  auto cred = mls::Credential::basic(identity);

  auto leaf_node = mls::LeafNode{
    cipher_suite,
    leaf_priv.public_key,
    sig_priv.public_key,
    cred,
    mls::Capabilities::create_default(),
    mls::Lifetime::create_default(),
    {},
    sig_priv,
  };

  auto state =
    mls::State(group_id, cipher_suite, leaf_priv, sig_priv, leaf_node, {});
  auto state_id = store_state(std::move(state), request->encrypt_handshake());

  response->set_state_id(state_id);
  return Status::OK;
}

Status
MLSClientImpl::create_key_package(const CreateKeyPackageRequest* request,
                                  CreateKeyPackageResponse* response)
{
  auto cipher_suite = mls_suite(request->cipher_suite());
  auto identity = string_to_bytes(request->identity());

  auto init_priv = mls::HPKEPrivateKey::generate(cipher_suite);
  auto encryption_priv = mls::HPKEPrivateKey::generate(cipher_suite);
  auto signature_priv = mls::SignaturePrivateKey::generate(cipher_suite);
  auto cred = mls::Credential::basic(identity);

  response->set_init_priv(bytes_to_string(init_priv.data));
  response->set_encryption_priv(bytes_to_string(encryption_priv.data));
  response->set_signature_priv(bytes_to_string(signature_priv.data));

  auto leaf = mls::LeafNode{
    cipher_suite,
    encryption_priv.public_key,
    signature_priv.public_key,
    cred,
    mls::Capabilities::create_default(),
    mls::Lifetime::create_default(),
    {},
    signature_priv,
  };

  auto kp = mls::KeyPackage(
    cipher_suite, init_priv.public_key, leaf, {}, signature_priv);
  response->set_key_package(marshal_message(kp));

  auto join_id = store_join(std::move(init_priv),
                            std::move(encryption_priv),
                            std::move(signature_priv),
                            std::move(kp));
  response->set_transaction_id(join_id);

  return Status::OK;
}

Status
MLSClientImpl::join_group(const JoinGroupRequest* request,
                          JoinGroupResponse* response)
{
  auto join = load_join(request->transaction_id());
  if (!join) {
    return Status(StatusCode::INVALID_ARGUMENT, "Unknown transaction ID");
  }

  auto welcome = unmarshal_message<mls::Welcome>(request->welcome());
  auto ratchet_tree = std::optional<mls::TreeKEMPublicKey>{};
  auto ratchet_tree_data = string_to_bytes(request->ratchet_tree());
  if (!ratchet_tree_data.empty()) {
    ratchet_tree = tls::get<mls::TreeKEMPublicKey>(ratchet_tree_data);
  }

  auto state = mls::State(join->init_priv,
                          std::move(join->leaf_priv),
                          std::move(join->sig_priv),
                          join->key_package,
                          welcome,
<<<<<<< HEAD
                          std::nullopt,
                          join->external_psks);
=======
                          ratchet_tree,
                          join->psks);
>>>>>>> 02e680e2
  auto epoch_authenticator = state.epoch_authenticator();
  auto state_id = store_state(std::move(state), request->encrypt_handshake());

  response->set_state_id(state_id);
  response->set_epoch_authenticator(bytes_to_string(epoch_authenticator));
  return Status::OK;
}

Status
MLSClientImpl::external_join(const ExternalJoinRequest* request,
                             ExternalJoinResponse* response)
{
  const auto group_info_msg =
    unmarshal_message<mls::GroupInfo>(request->group_info());
  const auto suite = group_info_msg.group_context.cipher_suite;

  auto init_priv = mls::HPKEPrivateKey::generate(suite);
  auto leaf_priv = mls::HPKEPrivateKey::generate(suite);
  auto sig_priv = mls::SignaturePrivateKey::generate(suite);
  auto identity = string_to_bytes(request->identity());
  auto cred = mls::Credential::basic(identity);

  auto leaf = mls::LeafNode{
    suite,
    leaf_priv.public_key,
    sig_priv.public_key,
    cred,
    mls::Capabilities::create_default(),
    mls::Lifetime::create_default(),
    {},
    sig_priv,
  };

  auto kp = mls::KeyPackage(suite, init_priv.public_key, leaf, {}, sig_priv);

  // Import an external tree if present
  auto ratchet_tree = std::optional<mls::TreeKEMPublicKey>{};
  auto ratchet_tree_data = string_to_bytes(request->ratchet_tree());
  if (!ratchet_tree_data.empty()) {
    ratchet_tree = tls::get<mls::TreeKEMPublicKey>(ratchet_tree_data);
  }

  // If required, find our prior appearance and remove it
  auto remove_prior = std::optional<mls::LeafIndex>{};
  if (request->remove_prior()) {
    // Find the tree we're going to look at
    // XXX(RLB): This replicates logic in State::import_tree, but we need to do
    // it out here since this is where the knowledge of which leaf to remove
    // resides.
    auto tree = mls::TreeKEMPublicKey(suite);
    auto maybe_tree_extn =
      group_info_msg.extensions.find<mls::RatchetTreeExtension>();
    if (ratchet_tree) {
      tree = opt::get(ratchet_tree);
    } else if (maybe_tree_extn) {
      tree = opt::get(maybe_tree_extn).tree;
    } else {
      throw std::runtime_error("No tree available");
    }

    // Scan through to find a matching identity
    for (auto i = mls::LeafIndex{ 0 }; i < tree.size; i.val++) {
      const auto maybe_leaf = tree.leaf_node(i);
      if (!maybe_leaf) {
        continue;
      }

      const auto& leaf = opt::get(maybe_leaf);
      const auto& cred = leaf.credential.get<mls::BasicCredential>();
      if (cred.identity != identity) {
        continue;
      }

      remove_prior = i;
    }

    if (!remove_prior) {
      throw std::runtime_error("Prior appearance not found");
    }
  }

  // Install PSKs
  auto psks = std::map<bytes, bytes>{};
  for (int i = 0; i < request->psks_size(); i++) {
    const auto& psk = request->psks(i);
    const auto psk_id = string_to_bytes(psk.psk_id());
    const auto psk_secret = string_to_bytes(psk.psk_secret());
    psks.insert_or_assign(psk_id, psk_secret);
  }

  auto encrypt = request->encrypt_handshake();
  auto leaf_secret = mls::random_bytes(suite.secret_size());
  auto [commit, state] = mls::State::external_join(leaf_secret,
                                                   sig_priv,
                                                   kp,
                                                   group_info_msg,
                                                   ratchet_tree,
                                                   { {}, encrypt, 0 },
                                                   remove_prior,
                                                   psks);
  auto epoch_authenticator = state.epoch_authenticator();
  auto state_id = store_state(std::move(state), encrypt);

  response->set_state_id(state_id);
  response->set_commit(marshal_message(std::move(commit)));
  response->set_epoch_authenticator(bytes_to_string(epoch_authenticator));
  return Status::OK;
}

Status
MLSClientImpl::store_psk(const StorePSKRequest* request,
                         StorePSKResponse* /* response */)
{
  // Handle pre-join PSKs
  auto id = request->state_or_transaction_id();
  auto psk_id = string_to_bytes(request->psk_id());
  auto psk_secret = string_to_bytes(request->psk_secret());
  if (join_cache.count(id) > 0) {
    auto& cached = join_cache.at(id);
    cached.psks.insert_or_assign(psk_id, psk_secret);
  } else if (state_cache.count(id) > 0) {
    auto& cached = state_cache.at(id);
    cached.state.add_external_psk(psk_id, psk_secret);
  } else {
    throw std::runtime_error("Unknown state or transaction ID");
  }

  return Status::OK;
}

// Access information from a group state
Status
MLSClientImpl::group_info(CachedState& entry,
                          const GroupInfoRequest* request,
                          GroupInfoResponse* response)
{
  auto inline_tree = !request->external_tree();

  auto group_info = entry.state.group_info(inline_tree);

  response->set_group_info(marshal_message(group_info));
  if (!inline_tree) {
    auto ratchet_tree = bytes_to_string(tls::marshal(entry.state.tree()));
    response->set_ratchet_tree(ratchet_tree);
  }

  return Status::OK;
}

Status
MLSClientImpl::state_auth(CachedState& entry,
                          const StateAuthRequest* /* request */,
                          StateAuthResponse* response)
{
  auto secret = entry.state.epoch_authenticator();
  response->set_state_auth_secret(bytes_to_string(secret));
  return Status::OK;
}

Status
MLSClientImpl::do_export(CachedState& entry,
                         const ExportRequest* request,
                         ExportResponse* response)
{
  auto label = request->label();
  auto context = string_to_bytes(request->context());
  auto size = request->key_length();
  auto secret = entry.state.do_export(label, context, size);
  response->set_exported_secret(bytes_to_string(secret));
  return Status::OK;
}

Status
MLSClientImpl::protect(CachedState& entry,
                       const ProtectRequest* request,
                       ProtectResponse* response)
{
  auto pt = string_to_bytes(request->application_data());
  auto ct = entry.state.protect({}, pt, 0);
  response->set_ciphertext(marshal_message(std::move(ct)));
  return Status::OK;
}

Status
MLSClientImpl::unprotect(CachedState& entry,
                         const UnprotectRequest* request,
                         UnprotectResponse* response)
{
  auto ct_data = string_to_bytes(request->ciphertext());
  auto ct = tls::get<mls::MLSMessage>(ct_data);
  auto [aad, pt] = entry.state.unprotect(ct);
  mls::silence_unused(aad);

  // TODO(RLB) We should update the gRPC spec so that it returns the AAD as well
  // as the plaintext.
  response->set_application_data(bytes_to_string(pt));
  return Status::OK;
}

// Operations on a running group
Status
MLSClientImpl::add_proposal(CachedState& entry,
                            const AddProposalRequest* request,
                            ProposalResponse* response)
{
  auto key_package = unmarshal_message<mls::KeyPackage>(request->key_package());
  auto message = entry.state.add(key_package, entry.message_opts());

  response->set_proposal(entry.marshal(message));
  return Status::OK;
}

Status
MLSClientImpl::update_proposal(CachedState& entry,
                               const UpdateProposalRequest* /* request */,
                               ProposalResponse* response)
{
  auto leaf_priv = mls::HPKEPrivateKey::generate(entry.state.cipher_suite());
  auto message = entry.state.update(leaf_priv, {}, entry.message_opts());

  response->set_proposal(entry.marshal(message));
  return Status::OK;
}

Status
MLSClientImpl::remove_proposal(CachedState& entry,
                               const RemoveProposalRequest* request,
                               ProposalResponse* response)
{
  auto removed_id = string_to_bytes(request->removed_id());

  const auto& tree = entry.state.tree();
  auto removed_index = mls::LeafIndex{ 0 };
  for (; removed_index < tree.size; removed_index.val++) {
    const auto maybe_leaf = tree.leaf_node(removed_index);
    if (!maybe_leaf) {
      continue;
    }

    const auto& leaf = opt::get(maybe_leaf);
    const auto& basic = leaf.credential.get<mls::BasicCredential>();
    if (basic.identity == removed_id) {
      break;
    }
  }

  if (!(removed_index < tree.size)) {
    return Status(StatusCode::INVALID_ARGUMENT, "Unknown member identity");
  }

  auto message = entry.state.remove(removed_index, entry.message_opts());

  response->set_proposal(entry.marshal(message));
  return Status::OK;
}

Status
<<<<<<< HEAD
MLSClientImpl::external_psk_proposal(CachedState& entry,
                                     const ExternalPSKProposalRequest* request,
                                     ProposalResponse* response)
=======
MLSClientImpl::psk_proposal(CachedState& entry,
                            const PSKProposalRequest* request,
                            ProposalResponse* response)
>>>>>>> 02e680e2
{
  auto psk_id = string_to_bytes(request->psk_id());

  auto message = entry.state.pre_shared_key(psk_id, entry.message_opts());

  response->set_proposal(entry.marshal(message));
  return Status::OK;
}

Status
<<<<<<< HEAD
MLSClientImpl::resumption_psk_proposal(
  CachedState& entry,
  const ResumptionPSKProposalRequest* request,
  ProposalResponse* response)
{
  auto group_id = entry.state.group_id();
  auto epoch = request->epoch_id();
  auto prior_state = std::find_if(
    state_cache.begin(), state_cache.end(), [&](const auto& entry) {
      const auto& [id, cached] = entry;
      return cached.state.group_id() == group_id &&
             cached.state.epoch() == epoch;
    });
  if (prior_state == state_cache.end()) {
    throw std::runtime_error("Unknown state for resumption PSK");
  }

  const auto& psk_secret = prior_state->second.state.resumption_psk();
  entry.state.add_resumption_psk(group_id, epoch, psk_secret);

  auto message =
    entry.state.pre_shared_key(group_id, epoch, entry.message_opts());

  response->set_proposal(entry.marshal(message));
  return Status::OK;
}

Status
MLSClientImpl::group_context_extensions_proposal(
  CachedState& entry,
  const GroupContextExtensionsProposalRequest* request,
  ProposalResponse* response)
{
  auto ext_list = mls::ExtensionList{};
  for (int i = 0; i < request->extensions_size(); i++) {
    auto ext = request->extensions(i);
    auto ext_type = static_cast<mls::Extension::Type>(ext.extension_type());
    auto ext_data = string_to_bytes(ext.extension_data());
    ext_list.add(ext_type, ext_data);
  }

  auto message =
    entry.state.group_context_extensions(ext_list, entry.message_opts());

  response->set_proposal(entry.marshal(message));
  return Status::OK;
}

Status
=======
>>>>>>> 02e680e2
MLSClientImpl::commit(CachedState& entry,
                      const CommitRequest* request,
                      CommitResponse* response)
{
  // Unmarshal and handle external / by_reference proposals
  const auto by_reference_size = request->by_reference_size();
  for (int i = 0; i < by_reference_size; i++) {
    auto msg = entry.unmarshal(request->by_reference(i));
    auto should_be_null = entry.state.handle(msg);
    if (should_be_null) {
      throw std::runtime_error("Commit included among proposals");
    }
  }

  auto force_path = request->force_path();
  auto inline_tree = !request->external_tree();
  auto inline_proposals = std::vector<mls::Proposal>();
#if 0
  // TODO(#265): Re-enable
  for (size_t i = 0; i < inline_proposals.size(); i++) {
    auto msg = entry.unmarshal(request->by_value(i));
    if (pt.sender.sender != entry.state.index().val) {
      return Status(grpc::INVALID_ARGUMENT,
                    "Inline proposal not from this member");
    }

    auto proposal = var::get_if<mls::Proposal>(&pt.content);
    if (!proposal) {
      return Status(grpc::INVALID_ARGUMENT, "Inline proposal not a proposal");
    }

    inline_proposals[i] = std::move(*proposal);
  }
#endif // 0

  auto leaf_secret =
    mls::random_bytes(entry.state.cipher_suite().secret_size());
  auto [commit, welcome, next] = entry.state.commit(
    leaf_secret,
    mls::CommitOpts{ inline_proposals, inline_tree, force_path, {} },
    entry.message_opts());

  if (!inline_tree) {
    auto ratchet_tree = bytes_to_string(tls::marshal(next.tree()));
    response->set_ratchet_tree(ratchet_tree);
  }

  auto next_id = store_state(std::move(next), entry.encrypt_handshake);

  auto commit_data = entry.marshal(commit);
  response->set_commit(commit_data);

  entry.pending_commit = commit_data;
  entry.pending_state_id = next_id;

  response->set_welcome(marshal_message(welcome));
  return Status::OK;
}

Status
MLSClientImpl::handle_commit(CachedState& entry,
                             const HandleCommitRequest* request,
                             HandleCommitResponse* response)
{
  // Handle our own commits with caching
  auto commit_data = request->commit();
  if (entry.pending_commit && commit_data == opt::get(entry.pending_commit)) {
    response->set_state_id(opt::get(entry.pending_state_id));
    entry.reset_pending();
    return Status::OK;
  } else if (entry.pending_state_id) {
    remove_state(opt::get(entry.pending_state_id));
    entry.reset_pending();
  }

  // Handle the provided proposals, then the commit
  const auto proposal_size = request->proposal_size();
  for (int i = 0; i < proposal_size; i++) {
    auto msg = entry.unmarshal(request->proposal(i));
    auto should_be_null = entry.state.handle(msg);
    if (should_be_null) {
      throw std::runtime_error("Commit included among proposals");
    }
  }

  auto commit = entry.unmarshal(request->commit());
  auto should_be_next = entry.state.handle(commit);
  if (!should_be_next) {
    throw std::runtime_error("Commit failed to produce a new state");
  }

  auto& next = opt::get(should_be_next);
  auto epoch_authenticator = next.epoch_authenticator();
  auto next_id = store_state(std::move(next), entry.encrypt_handshake);

  response->set_state_id(next_id);
  response->set_epoch_authenticator(bytes_to_string(epoch_authenticator));
  return Status::OK;
}

Status
MLSClientImpl::handle_pending_commit(
  CachedState& entry,
  const HandlePendingCommitRequest* /* request */,
  HandleCommitResponse* response)
{
  if (!entry.pending_commit || !entry.pending_state_id) {
    throw std::runtime_error("No pending commit to handle");
  }

  const auto& next_id = opt::get(entry.pending_state_id);
<<<<<<< HEAD

  const auto* next = load_state(next_id);
  if (!next) {
    throw std::runtime_error("Internal error: No state for next ID");
  }

=======
  const auto* next = load_state(next_id);
>>>>>>> 02e680e2
  const auto epoch_authenticator = next->state.epoch_authenticator();

  response->set_state_id(next_id);
  response->set_epoch_authenticator(bytes_to_string(epoch_authenticator));
  return Status::OK;
}<|MERGE_RESOLUTION|>--- conflicted
+++ resolved
@@ -233,7 +233,6 @@
 }
 
 Status
-<<<<<<< HEAD
 MLSClientImpl::ExternalPSKProposal(ServerContext* /* context */,
                                    const ExternalPSKProposalRequest* request,
                                    ProposalResponse* response)
@@ -262,14 +261,6 @@
 {
   return state_wrap(request, [=](auto& state) {
     return group_context_extensions_proposal(state, request, response);
-=======
-MLSClientImpl::PSKProposal(ServerContext* /* context */,
-                           const PSKProposalRequest* request,
-                           ProposalResponse* response)
-{
-  return state_wrap(request, [=](auto& state) {
-    return psk_proposal(state, request, response);
->>>>>>> 02e680e2
   });
 }
 
@@ -477,13 +468,9 @@
                           std::move(join->sig_priv),
                           join->key_package,
                           welcome,
-<<<<<<< HEAD
-                          std::nullopt,
+                          ratchet_tree,
                           join->external_psks);
-=======
-                          ratchet_tree,
-                          join->psks);
->>>>>>> 02e680e2
+
   auto epoch_authenticator = state.epoch_authenticator();
   auto state_id = store_state(std::move(state), request->encrypt_handshake());
 
@@ -741,15 +728,10 @@
 }
 
 Status
-<<<<<<< HEAD
 MLSClientImpl::external_psk_proposal(CachedState& entry,
                                      const ExternalPSKProposalRequest* request,
                                      ProposalResponse* response)
-=======
-MLSClientImpl::psk_proposal(CachedState& entry,
-                            const PSKProposalRequest* request,
-                            ProposalResponse* response)
->>>>>>> 02e680e2
+
 {
   auto psk_id = string_to_bytes(request->psk_id());
 
@@ -760,7 +742,6 @@
 }
 
 Status
-<<<<<<< HEAD
 MLSClientImpl::resumption_psk_proposal(
   CachedState& entry,
   const ResumptionPSKProposalRequest* request,
@@ -810,8 +791,6 @@
 }
 
 Status
-=======
->>>>>>> 02e680e2
 MLSClientImpl::commit(CachedState& entry,
                       const CommitRequest* request,
                       CommitResponse* response)
@@ -923,16 +902,12 @@
   }
 
   const auto& next_id = opt::get(entry.pending_state_id);
-<<<<<<< HEAD
 
   const auto* next = load_state(next_id);
   if (!next) {
     throw std::runtime_error("Internal error: No state for next ID");
   }
 
-=======
-  const auto* next = load_state(next_id);
->>>>>>> 02e680e2
   const auto epoch_authenticator = next->state.epoch_authenticator();
 
   response->set_state_id(next_id);
