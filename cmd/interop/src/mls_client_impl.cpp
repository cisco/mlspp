#include "mls_client_impl.h"
#include "json_details.h"

using grpc::StatusCode;
using nlohmann::json;

static inline std::string
bytes_to_string(const std::vector<uint8_t>& data)
{
  return { data.begin(), data.end() };
}

static inline std::vector<uint8_t>
string_to_bytes(const std::string& str)
{
  return { str.begin(), str.end() };
}

static inline mls::CipherSuite
mls_suite(uint32_t suite_id)
{
  return static_cast<mls::CipherSuite::ID>(suite_id);
}

// Map C++ exceptions to gRPC errors
static inline Status
catch_wrap(std::function<Status()>&& f)
{
  try {
    return f();
  } catch (const std::exception& e) {
    return Status(StatusCode::INTERNAL, e.what());
  }
}

template<typename Req, typename F>
Status
MLSClientImpl::state_wrap(const Req* req, F&& f)
{
  auto maybe_state = load_state(req->state_id());
  if (!maybe_state) {
    return Status(StatusCode::NOT_FOUND, "Unknown state");
  }

  try {
    return f(*maybe_state);
  } catch (const std::exception& e) {
    return Status(StatusCode::INTERNAL, e.what());
  }
}

// gRPC methods
Status
MLSClientImpl::Name(ServerContext* /* context */,
                    const NameRequest* /* request */,
                    NameResponse* reply)
{
  static constexpr char name[] = "mlspp";
  reply->set_name(name);
  return Status::OK;
}

Status
MLSClientImpl::SupportedCiphersuites(
  ServerContext* /* context */,
  const SupportedCiphersuitesRequest* /* request */,
  SupportedCiphersuitesResponse* reply)
{
  reply->clear_ciphersuites();
  for (const auto suite : mls::all_supported_suites) {
    reply->add_ciphersuites(static_cast<uint32_t>(suite));
  }
  return Status::OK;
}

Status
MLSClientImpl::GenerateTestVector(ServerContext* /* context */,
                                  const GenerateTestVectorRequest* request,
                                  GenerateTestVectorResponse* reply)
{
  return catch_wrap([=]() { return generate_test_vector(request, reply); });
}

Status
MLSClientImpl::VerifyTestVector(ServerContext* /* context */,
                                const VerifyTestVectorRequest* request,
                                VerifyTestVectorResponse* /* reply */)
{
  return catch_wrap([=]() { return verify_test_vector(request); });
}

// Ways to become a member of a group
Status
MLSClientImpl::CreateGroup(ServerContext* /* context */,
                           const CreateGroupRequest* request,
                           CreateGroupResponse* response)
{
  return catch_wrap([=]() { return create_group(request, response); });
}

Status
MLSClientImpl::CreateKeyPackage(ServerContext* /* context */,
                                const CreateKeyPackageRequest* request,
                                CreateKeyPackageResponse* response)
{
  return catch_wrap([=]() { return create_key_package(request, response); });
}

Status
MLSClientImpl::JoinGroup(ServerContext* /* context */,
                         const JoinGroupRequest* request,
                         JoinGroupResponse* response)
{
  return catch_wrap([=]() { return join_group(request, response); });
}

Status
MLSClientImpl::ExternalJoin(ServerContext* /* context */,
                            const ExternalJoinRequest* request,
                            ExternalJoinResponse* response)
{
  return catch_wrap([=]() { return external_join(request, response); });
}

// Access information from a group state
Status
MLSClientImpl::PublicGroupState(ServerContext* /* context */,
                                const PublicGroupStateRequest* request,
                                PublicGroupStateResponse* response)
{
  return state_wrap(request, [=](auto& state) {
    return public_group_state(state, request, response);
  });
}

Status
MLSClientImpl::StateAuth(ServerContext* /* context */,
                         const StateAuthRequest* request,
                         StateAuthResponse* response)
{
  return state_wrap(
    request, [=](auto& state) { return state_auth(state, request, response); });
}

Status
<<<<<<< HEAD
MLSClientImpl::Export(ServerContext* /* context */,
                      const ExportRequest* request,
                      ExportResponse* response)
{
  return state_wrap(
    request, [=](auto& state) { return do_export(state, request, response); });
}

Status
MLSClientImpl::Protect(ServerContext* /* context */,
                       const ProtectRequest* request,
                       ProtectResponse* response)
{
  return state_wrap(
    request, [=](auto& state) { return protect(state, request, response); });
}

Status
MLSClientImpl::Unprotect(ServerContext* /* context */,
                         const UnprotectRequest* request,
                         UnprotectResponse* response)
{
  return state_wrap(
    request, [=](auto& state) { return unprotect(state, request, response); });
=======
MLSClientImpl::PublicGroupState(ServerContext* /* context */,
                                const PublicGroupStateRequest* request,
                                PublicGroupStateResponse* response)
{
  return state_wrap(request, [=](auto& state) {
    return public_group_state(state, request, response);
  });
>>>>>>> 5fb1affa
}

// Operations using a group state
Status
MLSClientImpl::AddProposal(ServerContext* /* context */,
                           const AddProposalRequest* request,
                           ProposalResponse* response)
{
  return state_wrap(request, [=](auto& state) {
    return add_proposal(state, request, response);
  });
}

Status
MLSClientImpl::Commit(ServerContext* /* context */,
                      const CommitRequest* request,
                      CommitResponse* response)
{
  return state_wrap(
    request, [=](auto& state) { return commit(state, request, response); });
}

Status
MLSClientImpl::HandleCommit(ServerContext* /* context */,
                            const HandleCommitRequest* request,
                            HandleCommitResponse* response)
{
  return state_wrap(request, [=](auto& state) {
    return handle_commit(state, request, response);
  });
}

Status
MLSClientImpl::HandleExternalCommit(ServerContext* /* context */,
                                    const HandleExternalCommitRequest* request,
                                    HandleExternalCommitResponse* response)
{
  return state_wrap(request, [=](auto& state) {
    return handle_external_commit(state, request, response);
  });
}

// Cached join transactions
uint32_t
MLSClientImpl::store_join(mls::HPKEPrivateKey&& init_priv,
                          mls::SignaturePrivateKey&& sig_priv,
                          mls::KeyPackage&& kp)
{
  auto join_id = tls::get<uint32_t>(kp.hash());
  auto entry =
    CachedJoin{ std::move(init_priv), std::move(sig_priv), std::move(kp) };
  join_cache.emplace(std::make_pair(join_id, std::move(entry)));
  return join_id;
}

MLSClientImpl::CachedJoin*
MLSClientImpl::load_join(uint32_t join_id)
{
  if (join_cache.count(join_id) == 0) {
    return nullptr;
  }
  return &join_cache.at(join_id);
}

// Cached group state
void
MLSClientImpl::CachedState::reset_pending()
{
  pending_commit.reset();
  pending_state_id.reset();
}

std::string
MLSClientImpl::CachedState::marshal(const mls::MLSPlaintext& pt)
{
  if (encrypt_handshake) {
    auto ct = state.encrypt(pt);
    return bytes_to_string(tls::marshal(ct));
  }

  return bytes_to_string(tls::marshal(pt));
}

mls::MLSPlaintext
MLSClientImpl::CachedState::unmarshal(const std::string& wire)
{
  if (encrypt_handshake) {
    auto ct = tls::get<mls::MLSCiphertext>(string_to_bytes(wire));
    return state.decrypt(ct);
  }

  return tls::get<mls::MLSPlaintext>(string_to_bytes(wire));
}

uint32_t
MLSClientImpl::store_state(mls::State&& state, bool encrypt_handshake)
{
  auto state_id = tls::get<uint32_t>(state.authentication_secret());
  auto entry = CachedState{ std::move(state), encrypt_handshake, {}, {} };
  state_cache.emplace(std::make_pair(state_id, std::move(entry)));
  return state_id;
}

MLSClientImpl::CachedState*
MLSClientImpl::load_state(uint32_t state_id)
{
  if (state_cache.count(state_id) == 0) {
    return nullptr;
  }
  return &state_cache.at(state_id);
}

void
MLSClientImpl::remove_state(uint32_t state_id)
{
  state_cache.erase(state_id);
}

// Fallible method implementations, wrapped before being exposed to gRPC
Status
MLSClientImpl::verify_test_vector(const VerifyTestVectorRequest* request)
{
  auto error = std::optional<std::string>();
  auto tv_json = json::parse(request->test_vector());
  switch (request->test_vector_type()) {
    case TestVectorType::TREE_MATH: {
      error = tv_json.get<mls_vectors::TreeMathTestVector>().verify();
      break;
    }

    case TestVectorType::ENCRYPTION: {
      error = tv_json.get<mls_vectors::EncryptionTestVector>().verify();
      break;
    }

    case TestVectorType::KEY_SCHEDULE: {
      error = tv_json.get<mls_vectors::KeyScheduleTestVector>().verify();
      break;
    }

    case TestVectorType::TRANSCRIPT: {
      error = tv_json.get<mls_vectors::TranscriptTestVector>().verify();
      break;
    }

    case TestVectorType::TREEKEM: {
      auto tv = tv_json.get<mls_vectors::TreeKEMTestVector>();
      tv.initialize_trees();
      error = tv.verify();
      break;
    }

    case TestVectorType::MESSAGES: {
      error = tv_json.get<mls_vectors::MessagesTestVector>().verify();
      break;
    }

    default:
      return Status(StatusCode::INVALID_ARGUMENT, "Invalid test vector type");
  }

  if (error) {
    return Status(StatusCode::INVALID_ARGUMENT, error.value());
  }

  return Status::OK;
}

Status
MLSClientImpl::generate_test_vector(const GenerateTestVectorRequest* request,
                                    GenerateTestVectorResponse* reply)
{
  json j;
  switch (request->test_vector_type()) {
    case TestVectorType::TREE_MATH: {
      j = mls_vectors::TreeMathTestVector::create(request->n_leaves());
      break;
    }

    case TestVectorType::ENCRYPTION: {
      auto suite = static_cast<mls::CipherSuite::ID>(request->cipher_suite());
      j = mls_vectors::EncryptionTestVector::create(
        suite, request->n_leaves(), request->n_generations());
      break;
    }

    case TestVectorType::KEY_SCHEDULE: {
      auto suite = static_cast<mls::CipherSuite::ID>(request->cipher_suite());
      j =
        mls_vectors::KeyScheduleTestVector::create(suite, request->n_epochs());
      break;
    }

    case TestVectorType::TRANSCRIPT: {
      auto suite = static_cast<mls::CipherSuite::ID>(request->cipher_suite());
      j = mls_vectors::TranscriptTestVector::create(suite);
      break;
    }

    case TestVectorType::TREEKEM: {
      auto suite = static_cast<mls::CipherSuite::ID>(request->cipher_suite());
      j = mls_vectors::TreeKEMTestVector::create(suite, request->n_leaves());
      break;
    }

    case TestVectorType::MESSAGES: {
      j = mls_vectors::MessagesTestVector::create();
      break;
    }

    default:
      return Status(StatusCode::INVALID_ARGUMENT, "Invalid test vector type");
  }

  reply->set_test_vector(j.dump());
  return Status::OK;
}

// Ways to join a group
Status
MLSClientImpl::create_group(const CreateGroupRequest* request,
                            CreateGroupResponse* response)
{
  auto group_id = string_to_bytes(request->group_id());
  auto cipher_suite = mls_suite(request->cipher_suite());

  auto init_priv = mls::HPKEPrivateKey::generate(cipher_suite);
  auto sig_priv = mls::SignaturePrivateKey::generate(cipher_suite);
  auto cred = mls::Credential::basic({}, sig_priv.public_key);
  auto key_package =
    mls::KeyPackage(cipher_suite, init_priv.public_key, cred, sig_priv, {});

  auto state =
    mls::State(group_id, cipher_suite, init_priv, sig_priv, key_package, {});
  auto state_id = store_state(std::move(state), request->encrypt_handshake());

  response->set_state_id(state_id);
  return Status::OK;
}

Status
MLSClientImpl::create_key_package(const CreateKeyPackageRequest* request,
                                  CreateKeyPackageResponse* response)
{
  auto cipher_suite = mls_suite(request->cipher_suite());

  auto init_priv = mls::HPKEPrivateKey::generate(cipher_suite);
  auto sig_priv = mls::SignaturePrivateKey::generate(cipher_suite);
  auto cred = mls::Credential::basic({}, sig_priv.public_key);
  auto kp =
    mls::KeyPackage(cipher_suite, init_priv.public_key, cred, sig_priv, {});

  auto kp_data = tls::marshal(kp);
  auto join_id =
    store_join(std::move(init_priv), std::move(sig_priv), std::move(kp));

  response->set_transaction_id(join_id);
  response->set_key_package(bytes_to_string(kp_data));
  return Status::OK;
}

Status
MLSClientImpl::join_group(const JoinGroupRequest* request,
                          JoinGroupResponse* response)
{
  auto join = load_join(request->transaction_id());
  if (!join) {
    return Status(StatusCode::INVALID_ARGUMENT, "Unknown transaction ID");
  }

  auto welcome_data = string_to_bytes(request->welcome());
  auto welcome = tls::get<mls::Welcome>(welcome_data);

  auto state =
    mls::State(join->init_priv, join->sig_priv, join->key_package, welcome);
  auto state_id = store_state(std::move(state), request->encrypt_handshake());

  response->set_state_id(state_id);
  return Status::OK;
}

Status
MLSClientImpl::external_join(const ExternalJoinRequest* request,
                             ExternalJoinResponse* response)
{
  auto pgs_data = string_to_bytes(request->public_group_state());
  auto pgs = tls::get<mls::PublicGroupState>(pgs_data);

  auto init_priv = mls::HPKEPrivateKey::generate(pgs.cipher_suite);
  auto sig_priv = mls::SignaturePrivateKey::generate(pgs.cipher_suite);
  auto cred = mls::Credential::basic({}, sig_priv.public_key);
  auto kp =
    mls::KeyPackage(pgs.cipher_suite, init_priv.public_key, cred, sig_priv, {});

  auto leaf_secret = mls::random_bytes(pgs.cipher_suite.secret_size());
  auto [commit, state] =
    mls::State::external_join(leaf_secret, sig_priv, kp, pgs);
  auto commit_data = tls::marshal(commit);
  auto state_id = store_state(std::move(state), request->encrypt_handshake());

  response->set_state_id(state_id);
  response->set_commit(bytes_to_string(commit_data));
  return Status::OK;
}

// Access information from a group state
Status
MLSClientImpl::public_group_state(CachedState& entry,
                                  const PublicGroupStateRequest* /* request */,
                                  PublicGroupStateResponse* response)
{
  auto pgs = tls::marshal(entry.state.public_group_state());
  response->set_public_group_state(bytes_to_string(pgs));
  return Status::OK;
}

Status
MLSClientImpl::state_auth(CachedState& entry,
                          const StateAuthRequest* /* request */,
                          StateAuthResponse* response)
{
  auto secret = entry.state.authentication_secret();
  response->set_state_auth_secret(bytes_to_string(secret));
  return Status::OK;
}

Status
<<<<<<< HEAD
MLSClientImpl::do_export(CachedState& entry,
                         const ExportRequest* request,
                         ExportResponse* response)
{
  auto label = request->label();
  auto context = string_to_bytes(request->context());
  auto size = request->key_length();
  auto secret = entry.state.do_export(label, context, size);
  response->set_exported_secret(bytes_to_string(secret));
  return Status::OK;
}

Status
MLSClientImpl::protect(CachedState& entry,
                       const ProtectRequest* request,
                       ProtectResponse* response)
{
  auto pt = string_to_bytes(request->application_data());
  auto ct = entry.state.protect(pt);
  auto ct_data = tls::marshal(ct);
  response->set_ciphertext(bytes_to_string(ct_data));
  return Status::OK;
}

Status
MLSClientImpl::unprotect(CachedState& entry,
                         const UnprotectRequest* request,
                         UnprotectResponse* response)
{
  auto ct_data = string_to_bytes(request->ciphertext());
  auto ct = tls::get<mls::MLSCiphertext>(ct_data);
  auto pt = entry.state.unprotect(ct);
  response->set_application_data(bytes_to_string(pt));
=======
MLSClientImpl::public_group_state(CachedState& entry,
                                  const PublicGroupStateRequest* /* request */,
                                  PublicGroupStateResponse* response)
{
  auto pgs = tls::marshal(entry.state.public_group_state());
  response->set_public_group_state(bytes_to_string(pgs));
>>>>>>> 5fb1affa
  return Status::OK;
}

// Operations on a running group
Status
MLSClientImpl::add_proposal(CachedState& entry,
                            const AddProposalRequest* request,
                            ProposalResponse* response)
{
  auto key_package_data = string_to_bytes(request->key_package());
  auto key_package = tls::get<mls::KeyPackage>(key_package_data);

  auto proposal = entry.state.add(key_package);

  response->set_proposal(entry.marshal(proposal));
  return Status::OK;
}

Status
MLSClientImpl::commit(CachedState& entry,
                      const CommitRequest* request,
                      CommitResponse* response)
{
  // Unmarshal and handle external / by_reference proposals
  const auto by_reference_size = request->by_reference_size();
  for (int i = 0; i < by_reference_size; i++) {
    auto pt = entry.unmarshal(request->by_reference(i));
    auto should_be_null = entry.state.handle(pt);
    if (should_be_null) {
      throw std::runtime_error("Commit included among proposals");
    }
  }

  auto inline_proposals = std::vector<mls::Proposal>(request->by_value_size());
  for (size_t i = 0; i < inline_proposals.size(); i++) {
    auto pt = entry.unmarshal(request->by_value(i));
    if (pt.sender.sender != entry.state.index().val) {
      return Status(grpc::INVALID_ARGUMENT,
                    "Inline proposal not from this member");
    }

    auto proposal = var::get_if<mls::Proposal>(&pt.content);
    if (!proposal) {
      return Status(grpc::INVALID_ARGUMENT, "Inline proposal not a proposal");
    }

    inline_proposals[i] = std::move(*proposal);
  }

  auto leaf_secret =
    mls::random_bytes(entry.state.cipher_suite().secret_size());
  auto [commit, welcome, next] =
    entry.state.commit(leaf_secret, inline_proposals);

  auto next_id = store_state(std::move(next), entry.encrypt_handshake);

  auto commit_data = entry.marshal(commit);
  response->set_commit(commit_data);

  entry.pending_commit = commit_data;
  entry.pending_state_id = next_id;

  auto welcome_data = tls::marshal(welcome);
  response->set_welcome(bytes_to_string(welcome_data));

  return Status::OK;
}

Status
MLSClientImpl::handle_commit(CachedState& entry,
                             const HandleCommitRequest* request,
                             HandleCommitResponse* response)
{
  // Handle our own commits with caching
  auto commit_data = request->commit();
  if (entry.pending_commit && commit_data == opt::get(entry.pending_commit)) {
    response->set_state_id(opt::get(entry.pending_state_id));
    entry.reset_pending();
    return Status::OK;
  } else if (entry.pending_state_id) {
    remove_state(opt::get(entry.pending_state_id));
    entry.reset_pending();
  }

  // Handle the provided proposals, then the commit
  const auto proposal_size = request->proposal_size();
  for (int i = 0; i < proposal_size; i++) {
    auto pt = entry.unmarshal(request->proposal(i));
    auto should_be_null = entry.state.handle(pt);
    if (should_be_null) {
      throw std::runtime_error("Commit included among proposals");
    }
  }

  auto commit = entry.unmarshal(request->commit());
  auto should_be_next = entry.state.handle(commit);
  if (!should_be_next) {
    throw std::runtime_error("Commit failed to produce a new state");
  }

  auto& next = opt::get(should_be_next);
  auto next_id = store_state(std::move(next), entry.encrypt_handshake);
  response->set_state_id(next_id);
  return Status::OK;
}

Status
MLSClientImpl::handle_external_commit(
  CachedState& entry,
  const HandleExternalCommitRequest* request,
  HandleExternalCommitResponse* response)
{
  auto commit_data = string_to_bytes(request->commit());
  auto commit = tls::get<mls::MLSPlaintext>(commit_data);
  auto should_be_next = entry.state.handle(commit);
  if (!should_be_next) {
    throw std::runtime_error("Commit failed to produce a new state");
  }

  auto& next = opt::get(should_be_next);
  auto next_id = store_state(std::move(next), entry.encrypt_handshake);
  response->set_state_id(next_id);
  return Status::OK;
}<|MERGE_RESOLUTION|>--- conflicted
+++ resolved
@@ -143,7 +143,16 @@
 }
 
 Status
-<<<<<<< HEAD
+MLSClientImpl::PublicGroupState(ServerContext* /* context */,
+                                const PublicGroupStateRequest* request,
+                                PublicGroupStateResponse* response)
+{
+  return state_wrap(request, [=](auto& state) {
+    return public_group_state(state, request, response);
+  });
+}
+
+Status
 MLSClientImpl::Export(ServerContext* /* context */,
                       const ExportRequest* request,
                       ExportResponse* response)
@@ -168,15 +177,6 @@
 {
   return state_wrap(
     request, [=](auto& state) { return unprotect(state, request, response); });
-=======
-MLSClientImpl::PublicGroupState(ServerContext* /* context */,
-                                const PublicGroupStateRequest* request,
-                                PublicGroupStateResponse* response)
-{
-  return state_wrap(request, [=](auto& state) {
-    return public_group_state(state, request, response);
-  });
->>>>>>> 5fb1affa
 }
 
 // Operations using a group state
@@ -504,7 +504,6 @@
 }
 
 Status
-<<<<<<< HEAD
 MLSClientImpl::do_export(CachedState& entry,
                          const ExportRequest* request,
                          ExportResponse* response)
@@ -538,14 +537,16 @@
   auto ct = tls::get<mls::MLSCiphertext>(ct_data);
   auto pt = entry.state.unprotect(ct);
   response->set_application_data(bytes_to_string(pt));
-=======
+  return Status::OK;
+}
+
+Status
 MLSClientImpl::public_group_state(CachedState& entry,
                                   const PublicGroupStateRequest* /* request */,
                                   PublicGroupStateResponse* response)
 {
   auto pgs = tls::marshal(entry.state.public_group_state());
   response->set_public_group_state(bytes_to_string(pgs));
->>>>>>> 5fb1affa
   return Status::OK;
 }
 
