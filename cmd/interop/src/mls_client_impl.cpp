--- conflicted
+++ resolved
@@ -286,7 +286,6 @@
 }
 
 Status
-<<<<<<< HEAD
 MLSClientImpl::NewMemberAddProposal(ServerContext* /* context */,
                                     const NewMemberAddProposalRequest* request,
                                     NewMemberAddProposalResponse* response)
@@ -311,7 +310,20 @@
 {
   return state_wrap(request, [=](auto& state) {
     return add_external_signer(state, request, response);
-=======
+  });
+}
+
+Status
+MLSClientImpl::ExternalSignerProposal(
+  ServerContext* /* context */,
+  const ExternalSignerProposalRequest* request,
+  ProposalResponse* response)
+{
+  return catch_wrap(
+    [=]() { return external_signer_proposal(request, response); });
+}
+
+Status
 MLSClientImpl::ReInitProposal(ServerContext* /* context */,
                               const ReInitProposalRequest* request,
                               ProposalResponse* response)
@@ -339,20 +351,10 @@
 {
   return state_wrap(request, [=](auto& state) {
     return handle_pending_reinit_commit(state, request, response);
->>>>>>> d2b34037
   });
 }
 
 Status
-<<<<<<< HEAD
-MLSClientImpl::ExternalSignerProposal(
-  ServerContext* /* context */,
-  const ExternalSignerProposalRequest* request,
-  ProposalResponse* response)
-{
-  return catch_wrap(
-    [=]() { return external_signer_proposal(request, response); });
-=======
 MLSClientImpl::HandleReInitCommit(ServerContext* /* context */,
                                   const HandleCommitRequest* request,
                                   HandleReInitCommitResponse* response)
@@ -403,7 +405,6 @@
                                      {},
                                      signature_priv);
   return { init_priv, encryption_priv, signature_priv, key_package };
->>>>>>> d2b34037
 }
 
 // Cached join transactions
@@ -1095,7 +1096,6 @@
 }
 
 Status
-<<<<<<< HEAD
 MLSClientImpl::new_member_add_proposal(
   const NewMemberAddProposalRequest* request,
   NewMemberAddProposalResponse* response)
@@ -1144,33 +1144,10 @@
   response->set_transaction_id(join_id);
 
   return Status::OK;
-=======
-MLSClientImpl::reinit_proposal(CachedState& entry,
-                               const ReInitProposalRequest* request,
-                               ProposalResponse* response)
-{
-  auto group_id = string_to_bytes(request->group_id());
-  auto version = mls::ProtocolVersion::mls10;
-  auto cipher_suite = mls_suite(request->cipher_suite());
-
-  auto ext_list = mls::ExtensionList{};
-  for (int i = 0; i < request->extensions_size(); i++) {
-    auto ext = request->extensions(i);
-    auto ext_type = static_cast<mls::Extension::Type>(ext.extension_type());
-    auto ext_data = string_to_bytes(ext.extension_data());
-    ext_list.add(ext_type, ext_data);
-  }
-
-  auto message = entry.state.reinit(
-    group_id, version, cipher_suite, ext_list, entry.message_opts());
-
-  response->set_proposal(entry.marshal(message));
->>>>>>> d2b34037
-  return Status::OK;
-}
-
-Status
-<<<<<<< HEAD
+  return Status::OK;
+}
+
+Status
 MLSClientImpl::create_external_signer(
   const CreateExternalSignerRequest* request,
   CreateExternalSignerResponse* response)
@@ -1187,51 +1164,11 @@
 
   const auto signer_id = store_signer(std::move(signature_priv));
   response->set_signer_id(signer_id);
-=======
-MLSClientImpl::reinit_commit(CachedState& entry,
-                             const CommitRequest* request,
-                             CommitResponse* response)
-{
-  const auto inline_tree = !request->external_tree();
-  const auto force_path = request->force_path();
-
-  // XXX(RLB): Right now, the ReInit proposal must be provided by reference
-  if (request->by_reference_size() != 1) {
-    throw std::runtime_error("Malformed ReInit CommitRequest");
-  }
-  const auto reinit_proposal = entry.unmarshal(request->by_reference(0));
-  const auto should_be_null = entry.state.handle(reinit_proposal);
-  if (should_be_null) {
-    throw std::runtime_error("Commit included among proposals");
-  }
-
-  const auto leaf_secret =
-    mls::random_bytes(entry.state.cipher_suite().secret_size());
-  const auto commit_opts = mls::CommitOpts{ {}, inline_tree, force_path, {} };
-  auto [tombstone, commit] =
-    entry.state.reinit_commit(leaf_secret, commit_opts, entry.message_opts());
-
-  // Cache the reinit
-  const auto my_leaf =
-    opt::get(entry.state.tree().leaf_node(entry.state.index()));
-  const auto identity = my_leaf.credential.get<mls::BasicCredential>().identity;
-  auto kp_priv = new_key_package(tombstone.reinit.cipher_suite, identity);
-
-  const auto reinit_id = store_reinit(
-    std::move(kp_priv), std::move(tombstone), entry.encrypt_handshake);
-
-  const auto commit_data = entry.marshal(commit);
-  response->set_commit(commit_data);
-
-  entry.pending_commit = commit_data;
-  entry.pending_state_id = reinit_id;
->>>>>>> d2b34037
-
-  return Status::OK;
-}
-
-Status
-<<<<<<< HEAD
+
+  return Status::OK;
+}
+
+Status
 MLSClientImpl::add_external_signer(CachedState& entry,
                                    const AddExternalSignerRequest* request,
                                    ProposalResponse* response)
@@ -1252,35 +1189,10 @@
     entry.state.group_context_extensions(ext_list, entry.message_opts());
   response->set_proposal(marshal_message(std::move(proposal)));
 
-=======
-MLSClientImpl::handle_pending_reinit_commit(
-  CachedState& entry,
-  const HandlePendingCommitRequest* /* request */,
-  HandleReInitCommitResponse* response)
-{
-  if (!entry.pending_commit || !entry.pending_state_id) {
-    throw std::runtime_error("No pending commit to handle");
-  }
-
-  const auto& reinit_id = opt::get(entry.pending_state_id);
-
-  const auto* reinit = load_reinit(reinit_id);
-  if (!reinit) {
-    throw std::runtime_error("Internal error: No state for next ID");
-  }
-
-  const auto key_package = entry.marshal(reinit->kp_priv.key_package);
-  const auto epoch_authenticator = reinit->tombstone.epoch_authenticator;
-
-  response->set_reinit_id(reinit_id);
-  response->set_key_package(key_package);
-  response->set_epoch_authenticator(bytes_to_string(epoch_authenticator));
->>>>>>> d2b34037
-  return Status::OK;
-}
-
-Status
-<<<<<<< HEAD
+  return Status::OK;
+}
+
+Status
 MLSClientImpl::external_signer_proposal(
   const ExternalSignerProposalRequest* request,
   ProposalResponse* response)
@@ -1331,7 +1243,102 @@
                                                 signer->signature_priv);
   response->set_proposal(marshal_message(std::move(signed_proposal)));
 
-=======
+  return Status::OK;
+}
+
+Status
+MLSClientImpl::reinit_proposal(CachedState& entry,
+                               const ReInitProposalRequest* request,
+                               ProposalResponse* response)
+{
+  auto group_id = string_to_bytes(request->group_id());
+  auto version = mls::ProtocolVersion::mls10;
+  auto cipher_suite = mls_suite(request->cipher_suite());
+
+  auto ext_list = mls::ExtensionList{};
+  for (int i = 0; i < request->extensions_size(); i++) {
+    auto ext = request->extensions(i);
+    auto ext_type = static_cast<mls::Extension::Type>(ext.extension_type());
+    auto ext_data = string_to_bytes(ext.extension_data());
+    ext_list.add(ext_type, ext_data);
+  }
+
+  auto message = entry.state.reinit(
+    group_id, version, cipher_suite, ext_list, entry.message_opts());
+
+  response->set_proposal(entry.marshal(message));
+  return Status::OK;
+}
+
+Status
+MLSClientImpl::reinit_commit(CachedState& entry,
+                             const CommitRequest* request,
+                             CommitResponse* response)
+{
+  const auto inline_tree = !request->external_tree();
+  const auto force_path = request->force_path();
+
+  // XXX(RLB): Right now, the ReInit proposal must be provided by reference
+  if (request->by_reference_size() != 1) {
+    throw std::runtime_error("Malformed ReInit CommitRequest");
+  }
+  const auto reinit_proposal = entry.unmarshal(request->by_reference(0));
+  const auto should_be_null = entry.state.handle(reinit_proposal);
+  if (should_be_null) {
+    throw std::runtime_error("Commit included among proposals");
+  }
+
+  const auto leaf_secret =
+    mls::random_bytes(entry.state.cipher_suite().secret_size());
+  const auto commit_opts = mls::CommitOpts{ {}, inline_tree, force_path, {} };
+  auto [tombstone, commit] =
+    entry.state.reinit_commit(leaf_secret, commit_opts, entry.message_opts());
+
+  // Cache the reinit
+  const auto my_leaf =
+    opt::get(entry.state.tree().leaf_node(entry.state.index()));
+  const auto identity = my_leaf.credential.get<mls::BasicCredential>().identity;
+  auto kp_priv = new_key_package(tombstone.reinit.cipher_suite, identity);
+
+  const auto reinit_id = store_reinit(
+    std::move(kp_priv), std::move(tombstone), entry.encrypt_handshake);
+
+  const auto commit_data = entry.marshal(commit);
+  response->set_commit(commit_data);
+
+  entry.pending_commit = commit_data;
+  entry.pending_state_id = reinit_id;
+
+  return Status::OK;
+}
+
+Status
+MLSClientImpl::handle_pending_reinit_commit(
+  CachedState& entry,
+  const HandlePendingCommitRequest* /* request */,
+  HandleReInitCommitResponse* response)
+{
+  if (!entry.pending_commit || !entry.pending_state_id) {
+    throw std::runtime_error("No pending commit to handle");
+  }
+
+  const auto& reinit_id = opt::get(entry.pending_state_id);
+
+  const auto* reinit = load_reinit(reinit_id);
+  if (!reinit) {
+    throw std::runtime_error("Internal error: No state for next ID");
+  }
+
+  const auto key_package = entry.marshal(reinit->kp_priv.key_package);
+  const auto epoch_authenticator = reinit->tombstone.epoch_authenticator;
+
+  response->set_reinit_id(reinit_id);
+  response->set_key_package(key_package);
+  response->set_epoch_authenticator(bytes_to_string(epoch_authenticator));
+  return Status::OK;
+}
+
+Status
 MLSClientImpl::handle_reinit_commit(CachedState& entry,
                                     const HandleCommitRequest* request,
                                     HandleReInitCommitResponse* response)
@@ -1452,6 +1459,5 @@
 
   response->set_state_id(state_id);
   response->set_epoch_authenticator(bytes_to_string(epoch_authenticator));
->>>>>>> d2b34037
   return Status::OK;
 }