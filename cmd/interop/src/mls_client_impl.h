#pragma once

#include <mls/crypto.h>
#include <mls/state.h>
#include <mls_vectors/mls_vectors.h>

#include "mls_client.grpc.pb.h"

using grpc::ServerContext;
using grpc::Status;
using namespace mls_client;

class MLSClientImpl final : public MLSClient::Service
{
  // gRPC methods
  Status Name(ServerContext* context,
              const NameRequest* request,
              NameResponse* reply) override;

  Status SupportedCiphersuites(ServerContext* context,
                               const SupportedCiphersuitesRequest* request,
                               SupportedCiphersuitesResponse* reply) override;

  // Ways to become a member of a group
  Status CreateGroup(ServerContext* context,
                     const CreateGroupRequest* request,
                     CreateGroupResponse* response) override;
  Status CreateKeyPackage(ServerContext* context,
                          const CreateKeyPackageRequest* request,
                          CreateKeyPackageResponse* response) override;
  Status JoinGroup(ServerContext* context,
                   const JoinGroupRequest* request,
                   JoinGroupResponse* response) override;
  Status ExternalJoin(ServerContext* context,
                      const ExternalJoinRequest* request,
                      ExternalJoinResponse* response) override;

  Status StorePSK(ServerContext* context,
                  const StorePSKRequest* request,
                  StorePSKResponse* response) override;

  // Access information from a group state
  Status GroupInfo(ServerContext* context,
                   const GroupInfoRequest* request,
                   GroupInfoResponse* response) override;
  Status StateAuth(ServerContext* context,
                   const StateAuthRequest* request,
                   StateAuthResponse* response) override;
  Status Export(ServerContext* context,
                const ExportRequest* request,
                ExportResponse* response) override;
  Status Protect(ServerContext* context,
                 const ProtectRequest* request,
                 ProtectResponse* response) override;
  Status Unprotect(ServerContext* context,
                   const UnprotectRequest* request,
                   UnprotectResponse* response) override;
  Status StorePSK(ServerContext* context,
                  const StorePSKRequest* request,
                  StorePSKResponse* response) override;

  // Operations using a group state
  Status AddProposal(ServerContext* context,
                     const AddProposalRequest* request,
                     ProposalResponse* response) override;
  Status UpdateProposal(ServerContext* context,
                        const UpdateProposalRequest* request,
                        ProposalResponse* response) override;
  Status RemoveProposal(ServerContext* context,
                        const RemoveProposalRequest* request,
                        ProposalResponse* response) override;
<<<<<<< HEAD
  Status ExternalPSKProposal(ServerContext* context,
                             const ExternalPSKProposalRequest* request,
                             ProposalResponse* response) override;
  Status ResumptionPSKProposal(ServerContext* context,
                               const ResumptionPSKProposalRequest* request,
                               ProposalResponse* response) override;
  Status GroupContextExtensionsProposal(
    ServerContext* context,
    const GroupContextExtensionsProposalRequest* request,
    ProposalResponse* response) override;
=======
  Status PSKProposal(ServerContext* context,
                     const PSKProposalRequest* request,
                     ProposalResponse* response) override;
>>>>>>> 02e680e2
  Status Commit(ServerContext* context,
                const CommitRequest* request,
                CommitResponse* response) override;
  Status HandleCommit(ServerContext* context,
                      const HandleCommitRequest* request,
                      HandleCommitResponse* response) override;
  Status HandlePendingCommit(ServerContext* context,
                             const HandlePendingCommitRequest* request,
                             HandleCommitResponse* response) override;

private:
  // Wrapper for methods that rely on state
  template<typename Req, typename F>
  Status state_wrap(const Req* req, F&& f);

  // Cached join transactions
  struct CachedJoin
  {
    mls::HPKEPrivateKey init_priv;
    mls::HPKEPrivateKey leaf_priv;
    mls::SignaturePrivateKey sig_priv;
    mls::KeyPackage key_package;
<<<<<<< HEAD
    std::map<bytes, bytes> external_psks;
=======
    std::map<bytes, bytes> psks;
>>>>>>> 02e680e2
  };

  std::map<uint32_t, CachedJoin> join_cache;

  uint32_t store_join(mls::HPKEPrivateKey&& init_priv,
                      mls::HPKEPrivateKey&& leaf_priv,
                      mls::SignaturePrivateKey&& sig_priv,
                      mls::KeyPackage&& kp);
  CachedJoin* load_join(uint32_t join_id);

  // Cached group state
  struct CachedState
  {
    mls::State state;
    bool encrypt_handshake;
    mls::MessageOpts message_opts() const;

    std::optional<std::string> pending_commit;
    std::optional<uint32_t> pending_state_id;
    void reset_pending();

    // Marshal/unmarshal with encryption as required
    std::string marshal(const mls::MLSMessage& msg);
    mls::MLSMessage unmarshal(const std::string& wire);
  };

  std::map<uint32_t, CachedState> state_cache;

  uint32_t store_state(mls::State&& state, bool encrypt_handshake);
  CachedState* load_state(uint32_t state_id);
  void remove_state(uint32_t state_id);

  // Ways to join a group
  Status create_group(const CreateGroupRequest* request,
                      CreateGroupResponse* response);
  Status create_key_package(const CreateKeyPackageRequest* request,
                            CreateKeyPackageResponse* response);
  Status join_group(const JoinGroupRequest* request,
                    JoinGroupResponse* response);
  Status external_join(const ExternalJoinRequest* request,
                       ExternalJoinResponse* response);

  Status store_psk(const StorePSKRequest* request, StorePSKResponse* response);

  // Access information from a group state
  Status group_info(CachedState& entry,
                    const GroupInfoRequest* request,
                    GroupInfoResponse* response);
  Status state_auth(CachedState& entry,
                    const StateAuthRequest* request,
                    StateAuthResponse* response);
  Status do_export(CachedState& entry,
                   const ExportRequest* request,
                   ExportResponse* response);
  Status protect(CachedState& entry,
                 const ProtectRequest* request,
                 ProtectResponse* response);
  Status unprotect(CachedState& entry,
                   const UnprotectRequest* request,
                   UnprotectResponse* response);

  // Operations on a running group
  Status add_proposal(CachedState& entry,
                      const AddProposalRequest* request,
                      ProposalResponse* response);
  Status update_proposal(CachedState& entry,
                         const UpdateProposalRequest* request,
                         ProposalResponse* response);
  Status remove_proposal(CachedState& entry,
                         const RemoveProposalRequest* request,
                         ProposalResponse* response);
<<<<<<< HEAD
  Status external_psk_proposal(CachedState& entry,
                               const ExternalPSKProposalRequest* request,
                               ProposalResponse* response);
  Status resumption_psk_proposal(CachedState& entry,
                                 const ResumptionPSKProposalRequest* request,
                                 ProposalResponse* response);
  Status group_context_extensions_proposal(
    CachedState& entry,
    const GroupContextExtensionsProposalRequest* request,
    ProposalResponse* response);
=======
  Status psk_proposal(CachedState& entry,
                      const PSKProposalRequest* request,
                      ProposalResponse* response);
>>>>>>> 02e680e2
  Status commit(CachedState& entry,
                const CommitRequest* request,
                CommitResponse* response);
  Status handle_commit(CachedState& entry,
                       const HandleCommitRequest* request,
                       HandleCommitResponse* response);
  Status handle_pending_commit(CachedState& entry,
                               const HandlePendingCommitRequest* request,
                               HandleCommitResponse* response);
};<|MERGE_RESOLUTION|>--- conflicted
+++ resolved
@@ -69,7 +69,6 @@
   Status RemoveProposal(ServerContext* context,
                         const RemoveProposalRequest* request,
                         ProposalResponse* response) override;
-<<<<<<< HEAD
   Status ExternalPSKProposal(ServerContext* context,
                              const ExternalPSKProposalRequest* request,
                              ProposalResponse* response) override;
@@ -80,11 +79,7 @@
     ServerContext* context,
     const GroupContextExtensionsProposalRequest* request,
     ProposalResponse* response) override;
-=======
-  Status PSKProposal(ServerContext* context,
-                     const PSKProposalRequest* request,
-                     ProposalResponse* response) override;
->>>>>>> 02e680e2
+
   Status Commit(ServerContext* context,
                 const CommitRequest* request,
                 CommitResponse* response) override;
@@ -107,11 +102,7 @@
     mls::HPKEPrivateKey leaf_priv;
     mls::SignaturePrivateKey sig_priv;
     mls::KeyPackage key_package;
-<<<<<<< HEAD
     std::map<bytes, bytes> external_psks;
-=======
-    std::map<bytes, bytes> psks;
->>>>>>> 02e680e2
   };
 
   std::map<uint32_t, CachedJoin> join_cache;
@@ -183,7 +174,6 @@
   Status remove_proposal(CachedState& entry,
                          const RemoveProposalRequest* request,
                          ProposalResponse* response);
-<<<<<<< HEAD
   Status external_psk_proposal(CachedState& entry,
                                const ExternalPSKProposalRequest* request,
                                ProposalResponse* response);
@@ -194,11 +184,7 @@
     CachedState& entry,
     const GroupContextExtensionsProposalRequest* request,
     ProposalResponse* response);
-=======
-  Status psk_proposal(CachedState& entry,
-                      const PSKProposalRequest* request,
-                      ProposalResponse* response);
->>>>>>> 02e680e2
+
   Status commit(CachedState& entry,
                 const CommitRequest* request,
                 CommitResponse* response);
