--- conflicted
+++ resolved
@@ -555,14 +555,9 @@
     Credential::basic({ 0, 1, 2, 3 }, suite, sig_priv.public_key);
   auto leaf_index = LeafIndex{ 0 };
 
-<<<<<<< HEAD
-  auto commit_content =
-    MLSContent{ group_id, epoch, { leaf_node_ref }, {}, Commit{} };
-=======
-  auto commit_content = MLSMessageContent{
+  auto commit_content = MLSContent{
     group_id, epoch, { MemberSender{ leaf_index } }, {}, Commit{}
   };
->>>>>>> 46c75707
   auto commit_content_auth =
     MLSAuthenticatedContent::sign(WireFormat::mls_plaintext,
                                   std::move(commit_content),
