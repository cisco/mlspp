#include <mls/key_schedule.h>
#include <mls/state.h>
#include <mls/tree_math.h>
#include <mls_vectors/mls_vectors.h>

#include <iostream> // XXX

namespace mls_vectors {

using namespace mls;

///
/// Assertions for verifying test vectors
///

static std::ostream&
operator<<(std::ostream& str, const NodeIndex& obj)
{
  return str << obj.val;
}

static std::ostream&
operator<<(std::ostream& str, const NodeCount& obj)
{
  return str << obj.val;
}

template<typename T>
static std::ostream&
operator<<(std::ostream& str, const std::optional<T>& obj)
{
  if (!obj) {
    return str << "(nullopt)";
  }

  return str << opt::get(obj);
}

static std::ostream&
operator<<(std::ostream& str, const std::vector<uint8_t>& obj)
{
  return str << to_hex(obj);
}

static std::ostream&
operator<<(std::ostream& str, const HPKEPublicKey& obj)
{
  return str << to_hex(tls::marshal(obj));
}

static std::ostream&
operator<<(std::ostream& str, const GroupContent::RawContent& obj)
{
  return var::visit(
    overloaded{
      [&](const Proposal&) -> std::ostream& { return str << "[Proposal]"; },
      [&](const Commit&) -> std::ostream& { return str << "[Commit]"; },
      [&](const ApplicationData&) -> std::ostream& {
        return str << "[ApplicationData]";
      },
    },
    obj);
}

static std::ostream&
operator<<(std::ostream& str, const TreeKEMPublicKey& /* obj */)
{
  return str << "[TreeKEMPublicKey]";
}

template<typename T>
inline typename std::enable_if<T::_tls_serializable, std::ostream&>::type
operator<<(std::ostream& str, const T& obj)
{
  return str << to_hex(tls::marshal(obj));
}

// NOLINTNEXTLINE(cppcoreguidelines-macro-usage)
#define VERIFY(label, test)                                                    \
  if (!(test)) {                                                               \
    return std::string(label);                                                 \
  }

// NOLINTNEXTLINE(cppcoreguidelines-macro-usage)
#define VERIFY_EQUAL(label, actual, expected)                                  \
  if (auto err = verify_equal(label, actual, expected)) {                      \
    return err;                                                                \
  }

// NOLINTNEXTLINE(cppcoreguidelines-macro-usage)
#define VERIFY_TLS_RTT(label, Type, expected)                                  \
  if (auto err = verify_round_trip<Type>(label, expected)) {                   \
    return err;                                                                \
  }

// NOLINTNEXTLINE(cppcoreguidelines-macro-usage)
#define VERIFY_TLS_RTT_VAL(label, Type, expected, val)                         \
  if (auto err = verify_round_trip<Type>(label, expected, val)) {              \
    return err;                                                                \
  }

template<typename T, typename U>
static std::optional<std::string>
verify_equal(const std::string& label, const T& actual, const U& expected)
{
  if (actual == expected) {
    return std::nullopt;
  }

  auto ss = std::stringstream();
  ss << "Error: " << label << "  " << actual << " != " << expected;
  return ss.str();
}

template<typename T>
static std::optional<std::string>
verify_round_trip(const std::string& label, const bytes& expected)
{
  auto noop = [](const auto& /* unused */) { return true; };
  return verify_round_trip<T>(label, expected, noop);
}

template<typename T, typename F>
static std::optional<std::string>
verify_round_trip(const std::string& label, const bytes& expected, const F& val)
{
  auto obj = T{};
  try {
    obj = tls::get<T>(expected);
  } catch (const std::exception& e) {
    auto ss = std::stringstream();
    ss << "Decode error: " << label << " " << e.what();
    return ss.str();
  }

  if (!val(obj)) {
    auto ss = std::stringstream();
    ss << "Validation error: " << label;
    return ss.str();
  }

  auto actual = tls::marshal(obj);
  VERIFY_EQUAL(label, actual, expected);
  return std::nullopt;
}

///
/// PseudoRandom
///

PseudoRandom::Generator::Generator(CipherSuite suite_in,
                                   const std::string& label)
  : suite(suite_in)
  , seed(suite.hpke().kdf.extract({}, from_ascii(label)))
{
}

PseudoRandom::Generator::Generator(CipherSuite suite_in, bytes&& seed_in)
  : suite(suite_in)
  , seed(seed_in)
{
}

PseudoRandom::Generator
PseudoRandom::Generator::sub(const std::string& label) const
{
  return PseudoRandom::Generator(suite, suite.derive_secret(seed, label));
}

bytes
PseudoRandom::Generator::secret(const std::string& label)
{
  return suite.derive_secret(seed, label);
}

bytes
PseudoRandom::Generator::generate(const std::string& label, size_t size)
{
  return suite.expand_with_label(seed, label, {}, size);
}

uint16_t
PseudoRandom::Generator::uint16(const std::string& label)
{
  auto data = generate(label, 2);
  return tls::get<uint16_t>(data);
}

uint32_t
PseudoRandom::Generator::uint32(const std::string& label)
{
  auto data = generate(label, 4);
  return tls::get<uint16_t>(data);
}

uint64_t
PseudoRandom::Generator::uint64(const std::string& label)
{
  auto data = generate(label, 8);
  return tls::get<uint16_t>(data);
}

SignaturePrivateKey
PseudoRandom::Generator::signature_key(const std::string& label)
{
  auto data = generate(label, suite.secret_size());
  return SignaturePrivateKey::derive(suite, data);
}

HPKEPrivateKey
PseudoRandom::Generator::hpke_key(const std::string& label)
{
  auto data = generate(label, suite.secret_size());
  return HPKEPrivateKey::derive(suite, data);
}

size_t
PseudoRandom::Generator::output_length()
{
  return suite.secret_size();
}

PseudoRandom::PseudoRandom()
  : prg(CipherSuite::ID::unknown, "uninitialized")
{
}

PseudoRandom::PseudoRandom(CipherSuite suite, const std::string& label)
  : prg(suite, label)
{
}

///
/// TreeMathTestVector
///

// XXX(RLB): This is a hack to get the tests working in the right format.  In
// reality, the tree math functions should be updated to be fallible.
std::optional<mls::NodeIndex>
TreeMathTestVector::null_if_invalid(NodeIndex input, NodeIndex answer) const
{
  // For some invalid cases (e.g., leaf.left()), we currently return the node
  // itself instead of null
  if (input == answer) {
    return std::nullopt;
  }

  // NodeIndex::parent is irrespective of tree size, so we might step out of the
  // tree under consideration.
  if (answer.val >= n_nodes.val) {
    return std::nullopt;
  }

  return answer;
}

TreeMathTestVector::TreeMathTestVector(uint32_t n_leaves_in)
  : n_leaves(n_leaves_in)
  , n_nodes(n_leaves)
  , root(NodeIndex::root(n_leaves))
  , left(n_nodes.val)
  , right(n_nodes.val)
  , parent(n_nodes.val)
  , sibling(n_nodes.val)
{
  for (NodeIndex x{ 0 }; x.val < n_nodes.val; x.val++) {
    left[x.val] = null_if_invalid(x, x.left());
    right[x.val] = null_if_invalid(x, x.right());
    parent[x.val] = null_if_invalid(x, x.parent());
    sibling[x.val] = null_if_invalid(x, x.sibling());
  }
}

std::optional<std::string>
TreeMathTestVector::verify() const
{
  VERIFY_EQUAL("n_nodes", n_nodes, NodeCount(n_leaves));
  VERIFY_EQUAL("root", root, NodeIndex::root(n_leaves));

  for (NodeIndex x{ 0 }; x.val < n_nodes.val; x.val++) {
    VERIFY_EQUAL("left", null_if_invalid(x, x.left()), left[x.val]);
    VERIFY_EQUAL("right", null_if_invalid(x, x.right()), right[x.val]);
    VERIFY_EQUAL("parent", null_if_invalid(x, x.parent()), parent[x.val]);
    VERIFY_EQUAL("sibling", null_if_invalid(x, x.sibling()), sibling[x.val]);
  }

  return std::nullopt;
}

///
/// TreeMathTestVector
///

CryptoBasicsTestVector::RefHash::RefHash(CipherSuite suite,
                                         PseudoRandom::Generator&& prg)
  : label("RefHash")
  , value(prg.secret("value"))
  , out(suite.raw_ref(from_ascii(label), value))
{
}

std::optional<std::string>
CryptoBasicsTestVector::RefHash::verify(CipherSuite suite) const
{
  VERIFY_EQUAL("ref hash", out, suite.raw_ref(from_ascii(label), value));
  return std::nullopt;
}

CryptoBasicsTestVector::ExpandWithLabel::ExpandWithLabel(
  CipherSuite suite,
  PseudoRandom::Generator&& prg)
  : secret(random_bytes(suite.secret_size()))
  , label("ExpandWithLabel")
  , context(prg.secret("context"))
  , length(prg.output_length())
  , out(suite.expand_with_label(secret, label, context, length))
{
}

std::optional<std::string>
CryptoBasicsTestVector::ExpandWithLabel::verify(CipherSuite suite) const
{
  VERIFY_EQUAL("expand with label",
               out,
               suite.expand_with_label(secret, label, context, length));
  return std::nullopt;
}

CryptoBasicsTestVector::DeriveSecret::DeriveSecret(
  CipherSuite suite,
  PseudoRandom::Generator&& prg)
  : secret(prg.secret("secret"))
  , label("DeriveSecret")
  , out(suite.derive_secret(secret, label))
{
}

std::optional<std::string>
CryptoBasicsTestVector::DeriveSecret::verify(CipherSuite suite) const
{
  VERIFY_EQUAL("derive secret", out, suite.derive_secret(secret, label));
  return std::nullopt;
}

<<<<<<< HEAD
CryptoBasicsTestVector::DeriveTreeSecret::DeriveTreeSecret(
  CipherSuite suite,
  PseudoRandom::Generator&& prg)
  : secret(prg.secret("secret"))
  , label("DeriveTreeSecret")
  , generation(prg.uint32("generation"))
  , length(prg.output_length())
=======
CryptoBasicsTestVector::DeriveTreeSecret::DeriveTreeSecret(CipherSuite suite)
  : secret(random_bytes(suite.secret_size()))
  , label("DeriveTreeSecret")
  , generation(0xA0A0A0A0)
  , length(static_cast<uint16_t>(suite.secret_size()))
>>>>>>> f1d36bcb
  , out(suite.derive_tree_secret(secret, label, generation, length))
{
}

std::optional<std::string>
CryptoBasicsTestVector::DeriveTreeSecret::verify(CipherSuite suite) const
{
  VERIFY_EQUAL("derive tree secret",
               out,
               suite.derive_tree_secret(secret, label, generation, length));
  return std::nullopt;
}

<<<<<<< HEAD
CryptoBasicsTestVector::SignWithLabel::SignWithLabel(
  CipherSuite suite,
  PseudoRandom::Generator&& prg)
  : priv(prg.signature_key("priv"))
=======
CryptoBasicsTestVector::SignWithLabel::SignWithLabel(CipherSuite suite)
  : priv(SignaturePrivateKey::generate(suite))
>>>>>>> f1d36bcb
  , pub(priv.public_key)
  , content(prg.secret("content"))
  , label("SignWithLabel")
  , signature(priv.sign(suite, label, content))
{
}

std::optional<std::string>
CryptoBasicsTestVector::SignWithLabel::verify(CipherSuite suite) const
{
  VERIFY("verify with label", pub.verify(suite, label, content, signature));

  auto new_signature = priv.sign(suite, label, content);
  VERIFY("sign with label", pub.verify(suite, label, content, new_signature));

  return std::nullopt;
}

CryptoBasicsTestVector::EncryptWithLabel::EncryptWithLabel(
  CipherSuite suite,
  PseudoRandom::Generator&& prg)
  : priv(prg.hpke_key("priv"))
  , pub(priv.public_key)
  , label("EncryptWithLabel")
  , context(prg.secret("context"))
  , plaintext(prg.secret("plaintext"))
{
  auto ct = pub.encrypt(suite, label, context, plaintext);
  kem_output = ct.kem_output;
  ciphertext = ct.ciphertext;
}

std::optional<std::string>
CryptoBasicsTestVector::EncryptWithLabel::verify(CipherSuite suite) const
{
  auto ct = HPKECiphertext{ kem_output, ciphertext };
  auto pt = priv.decrypt(suite, label, context, ct);
  VERIFY_EQUAL("decrypt with label", pt, plaintext);

  auto new_ct = pub.encrypt(suite, label, context, plaintext);
  auto new_pt = priv.decrypt(suite, label, context, new_ct);
  VERIFY_EQUAL("encrypt with label", new_pt, plaintext);

  return std::nullopt;
}

CryptoBasicsTestVector::CryptoBasicsTestVector(CipherSuite suite)
<<<<<<< HEAD
  : PseudoRandom(suite, "crypto-basics")
  , cipher_suite(suite)
  , ref_hash(suite, prg.sub("ref_hash"))
  , expand_with_label(suite, prg.sub("expand_with_label"))
  , derive_secret(suite, prg.sub("derive_secret"))
  , derive_tree_secret(suite, prg.sub("derive_tree_secret"))
  , sign_with_label(suite, prg.sub("sign_with_label"))
  , encrypt_with_label(suite, prg.sub("encrypt_with_label"))
=======
  : cipher_suite(suite)
  , ref_hash(suite)
  , expand_with_label(suite)
  , derive_secret(suite)
  , derive_tree_secret(suite)
  , sign_with_label(suite)
  , encrypt_with_label(suite)
>>>>>>> f1d36bcb
{
}

std::optional<std::string>
CryptoBasicsTestVector::verify() const
{
  auto result = ref_hash.verify(cipher_suite);
  if (result) {
    return result;
  }

  result = expand_with_label.verify(cipher_suite);
  if (result) {
    return result;
  }

  result = derive_secret.verify(cipher_suite);
  if (result) {
    return result;
  }

  result = derive_tree_secret.verify(cipher_suite);
  if (result) {
    return result;
  }

  result = sign_with_label.verify(cipher_suite);
  if (result) {
    return result;
  }

  result = encrypt_with_label.verify(cipher_suite);
  if (result) {
    return result;
  }

  return std::nullopt;
}

///
/// SecretTreeTestVector
///

SecretTreeTestVector::SenderData::SenderData(mls::CipherSuite suite,
                                             PseudoRandom::Generator&& prg)
  : sender_data_secret(prg.secret("sender_data_secret"))
  , ciphertext(prg.secret("ciphertext"))
{
  auto key_and_nonce =
    KeyScheduleEpoch::sender_data_keys(suite, sender_data_secret, ciphertext);
  key = key_and_nonce.key;
  nonce = key_and_nonce.nonce;
}

std::optional<std::string>
SecretTreeTestVector::SenderData::verify(mls::CipherSuite suite) const
{
  auto key_and_nonce =
    KeyScheduleEpoch::sender_data_keys(suite, sender_data_secret, ciphertext);
  VERIFY_EQUAL("sender data key", key, key_and_nonce.key);
  VERIFY_EQUAL("sender data nonce", nonce, key_and_nonce.nonce);
  return std::nullopt;
}

SecretTreeTestVector::SecretTreeTestVector(
  mls::CipherSuite suite,
  uint32_t n_leaves,
  const std::vector<uint32_t>& generations)
  : PseudoRandom(suite, "secret-tree")
  , cipher_suite(suite)
  , sender_data(suite, prg.sub("sender_data"))
  , encryption_secret(prg.secret("encryption_secret"))
{
  auto src =
    GroupKeySource(cipher_suite, LeafCount{ n_leaves }, encryption_secret);
  leaves.resize(n_leaves);
  auto zero_reuse_guard = ReuseGuard{ 0, 0, 0, 0 };
  for (uint32_t i = 0; i < n_leaves; i++) {
    auto leaf = LeafIndex{ i };

    for (const auto generation : generations) {
      auto hs =
        src.get(ContentType::proposal, leaf, generation, zero_reuse_guard);
      auto app =
        src.get(ContentType::application, leaf, generation, zero_reuse_guard);

      leaves.at(i).push_back(
        RatchetStep{ generation, hs.key, hs.nonce, app.key, app.nonce });

      src.erase(ContentType::proposal, leaf, generation);
      src.erase(ContentType::application, leaf, generation);
    }
  }
}

std::optional<std::string>
SecretTreeTestVector::verify() const
{
  auto sender_data_error = sender_data.verify(cipher_suite);
  if (sender_data_error) {
    return sender_data_error;
  }

  auto n_leaves = static_cast<uint32_t>(leaves.size());
  auto src =
    GroupKeySource(cipher_suite, LeafCount{ n_leaves }, encryption_secret);
  auto zero_reuse_guard = ReuseGuard{ 0, 0, 0, 0 };
  for (uint32_t i = 0; i < n_leaves; i++) {
    auto leaf = LeafIndex{ i };

    for (const auto& step : leaves[i]) {
      auto generation = step.generation;

      auto hs =
        src.get(ContentType::proposal, leaf, generation, zero_reuse_guard);
      VERIFY_EQUAL("hs key", hs.key, step.handshake_key);
      VERIFY_EQUAL("hs nonce", hs.nonce, step.handshake_nonce);

      auto app =
        src.get(ContentType::application, leaf, generation, zero_reuse_guard);
      VERIFY_EQUAL("app key", app.key, step.application_key);
      VERIFY_EQUAL("app nonce", app.nonce, step.application_nonce);
    }
  }

  return std::nullopt;
}

///
/// KeyScheduleTestVector
///

KeyScheduleTestVector::KeyScheduleTestVector(CipherSuite suite,
                                             uint32_t n_epochs,
                                             uint32_t n_psks)
  : PseudoRandom(suite, "key-schedule")
  , cipher_suite(suite)
  , group_id(prg.secret("group_id"))
  , initial_init_secret(prg.secret("group_id"))
{
  auto group_context = GroupContext{ suite, group_id, 0, {}, {}, {} };
  auto epoch = KeyScheduleEpoch(
    cipher_suite, initial_init_secret, tls::marshal(group_context));

  for (uint64_t i = 0; i < n_epochs; i++) {
    auto epoch_prg = prg.sub(to_hex(tls::marshal(i)));

    group_context.tree_hash = epoch_prg.secret("tree_hash");
    group_context.confirmed_transcript_hash =
      epoch_prg.secret("confirmed_transcript_hash");
    auto ctx = tls::marshal(group_context);

    auto psks = std::vector<PSKWithSecret>{};
    auto external_psks = std::vector<ExternalPSKInfo>{};
    for (uint32_t j = 0; j < n_psks; j++) {
      auto jx = to_hex(tls::marshal(j));
      auto id = epoch_prg.secret("psk_id " + jx);
      auto nonce = epoch_prg.secret("psk_nonce " + jx);
      auto secret = epoch_prg.secret("psk_secret " + jx);

      psks.push_back({ PreSharedKeyID{ ExternalPSK{ id }, nonce }, secret });
      external_psks.push_back({ id, nonce, secret });
    }

    auto psk_nonce = bytes{};
    if (i > 0) {
      auto psk = epoch.resumption_psk(
        ResumptionPSKUsage::branch, group_id, epoch_t(i - 1));
      psk_nonce = psk.id.psk_nonce;
      psks.push_back(psk);
    }

    auto commit_secret = epoch_prg.secret("commit_secret");
    // TODO(RLB) Add Test case for externally-driven epoch change
    epoch = epoch.next(commit_secret, psks, std::nullopt, ctx);

    auto welcome_secret =
      KeyScheduleEpoch::welcome_secret(cipher_suite, epoch.joiner_secret, psks);

    epochs.push_back({
      group_context.tree_hash,
      commit_secret,
      group_context.confirmed_transcript_hash,
      external_psks,
      psk_nonce,

      ctx,

      epoch.psk_secret,
      epoch.joiner_secret,
      welcome_secret,
      epoch.init_secret,

      epoch.sender_data_secret,
      epoch.encryption_secret,
      epoch.exporter_secret,
      epoch.authentication_secret,
      epoch.external_secret,
      epoch.confirmation_key,
      epoch.membership_key,
      epoch.resumption_secret,

      epoch.external_priv.public_key,
    });

    group_context.epoch += 1;
  }
}

std::optional<std::string>
KeyScheduleTestVector::verify() const
{
  auto group_context = GroupContext{ cipher_suite, group_id, 0, {}, {}, {} };
  auto epoch = KeyScheduleEpoch(
    cipher_suite, initial_init_secret, tls::marshal(group_context));

  auto epoch_n = epoch_t(0);
  for (const auto& tve : epochs) {
    // Ratchet forward the key schedule
    group_context.tree_hash = tve.tree_hash;
    group_context.confirmed_transcript_hash = tve.confirmed_transcript_hash;
    auto ctx = tls::marshal(group_context);
    VERIFY_EQUAL("group context", ctx, tve.group_context);

    auto psks = std::vector<PSKWithSecret>{};
    for (const auto& psk : tve.external_psks) {
      psks.push_back(
        { PreSharedKeyID{ ExternalPSK{ psk.id }, psk.nonce }, psk.secret });
    }

    if (epoch_n > 0) {
      auto psk =
        epoch.resumption_psk(ResumptionPSKUsage::branch, group_id, epoch_n - 1);
      psk.id.psk_nonce = tve.psk_nonce;
      psks.push_back(psk);
    }

    epoch_n += 1;
    epoch = epoch.next(tve.commit_secret, psks, std::nullopt, ctx);

    // Verify the rest of the epoch
    VERIFY_EQUAL("joiner secret", epoch.joiner_secret, tve.joiner_secret);

    auto welcome_secret =
      KeyScheduleEpoch::welcome_secret(cipher_suite, tve.joiner_secret, psks);
    VERIFY_EQUAL("welcome secret", welcome_secret, tve.welcome_secret);

    VERIFY_EQUAL(
      "sender data secret", epoch.sender_data_secret, tve.sender_data_secret);
    VERIFY_EQUAL(
      "encryption secret", epoch.encryption_secret, tve.encryption_secret);
    VERIFY_EQUAL("exporter secret", epoch.exporter_secret, tve.exporter_secret);
    VERIFY_EQUAL("authentication secret",
                 epoch.authentication_secret,
                 tve.authentication_secret);
    VERIFY_EQUAL("external secret", epoch.external_secret, tve.external_secret);
    VERIFY_EQUAL(
      "confirmation key", epoch.confirmation_key, tve.confirmation_key);
    VERIFY_EQUAL("membership key", epoch.membership_key, tve.membership_key);
    VERIFY_EQUAL(
      "resumption secret", epoch.resumption_secret, tve.resumption_secret);
    VERIFY_EQUAL("init secret", epoch.init_secret, tve.init_secret);

    VERIFY_EQUAL(
      "external pub", epoch.external_priv.public_key, tve.external_pub);

    group_context.epoch += 1;
  }

  return std::nullopt;
}

///
/// MessageProtectionTestVector
///

MessageProtectionTestVector::MessageProtectionTestVector(CipherSuite suite)
  : PseudoRandom(suite, "message-protection")
  , cipher_suite(suite)
  , group_id(prg.secret("group_id"))
  , epoch(prg.uint64("epoch"))
  , tree_hash(prg.secret("tree_hash"))
  , confirmed_transcript_hash(prg.secret("confirmed_transcript_hash"))
  , n_leaves(2)
  , signature_priv(prg.signature_key("signature_priv"))
  , signature_pub(signature_priv.public_key)
<<<<<<< HEAD
  , encryption_secret(prg.secret("encryption_secret"))
  , sender_data_secret(prg.secret("sender_data_secret"))
  , membership_key(prg.secret("membership_key"))
=======
  , encryption_secret(random_bytes(suite.secret_size()))
  , sender_data_secret(random_bytes(suite.secret_size()))
  , membership_key(random_bytes(suite.secret_size()))
>>>>>>> f1d36bcb
  , proposal{ GroupContextExtensions{} }
  , commit{ /* XXX(RLB) this is technically invalid, empty w/o path */ }
  , application{ prg.secret("application") }
  , group_context{ cipher_suite,
                   group_id,
                   epoch,
                   tree_hash,
                   confirmed_transcript_hash,
                   {} }
  , keys(cipher_suite, n_leaves, encryption_secret)
{
  proposal_pub = protect_pub(proposal);
  proposal_priv = protect_priv(proposal);

  commit_pub = protect_pub(commit);
  commit_priv = protect_priv(commit);

  application_priv = protect_priv(application);
}

std::optional<std::string>
MessageProtectionTestVector::verify()
{
  // Initialize fields that don't get set from JSON
  group_context = GroupContext{
    cipher_suite, group_id, epoch, tree_hash, confirmed_transcript_hash, {}
  };

  n_leaves = LeafCount{ 2 };
  keys = GroupKeySource(cipher_suite, n_leaves, encryption_secret);

  signature_priv.set_public_key(cipher_suite);

  // Sanity check the key pairs
  VERIFY_EQUAL("sig kp", signature_priv.public_key, signature_pub);

  // Verify proposal unprotect as PublicMessage
  auto proposal_pub_unprotected = unprotect(proposal_pub);
  VERIFY("proposal pub unprotect auth", proposal_pub_unprotected);
  VERIFY_EQUAL("proposal pub unprotect",
               opt::get(proposal_pub_unprotected).content,
               proposal);

  // Verify proposal unprotect as PrivateMessage
  auto proposal_priv_unprotected = unprotect(proposal_priv);
  VERIFY("proposal priv unprotect auth", proposal_priv_unprotected);
  VERIFY_EQUAL("proposal priv unprotect",
               opt::get(proposal_priv_unprotected).content,
               proposal);

  // Verify commit unprotect as PublicMessage
  auto commit_pub_unprotected = unprotect(commit_pub);
  VERIFY("commit pub unprotect auth", commit_pub_unprotected);
  VERIFY_EQUAL(
    "commit pub unprotect", opt::get(commit_pub_unprotected).content, commit);

  // Verify commit unprotect as PrivateMessage
  auto commit_priv_unprotected = unprotect(commit_priv);
  VERIFY("commit priv unprotect auth", commit_priv_unprotected);
  VERIFY_EQUAL(
    "commit priv unprotect", opt::get(commit_priv_unprotected).content, commit);

  // Verify application data unprotect as PrivateMessage
  auto app_unprotected = unprotect(application_priv);
  VERIFY("app priv unprotect auth", app_unprotected);
  VERIFY_EQUAL(
    "app priv unprotect", opt::get(app_unprotected).content, application);

  // Verify protect/unprotect round-trips
  // XXX(RLB): Note that because (a) unprotect() deletes keys from the ratchet
  // and (b) we are using the same ratchet to send and receive, we need to do
  // these round-trip tests after all the unprotect tests are done.  Otherwise
  // the protect() calls here will re-use generations used the test vector, and
  // then unprotect() will delete the keys, then when you go to decrypt the test
  // vector object, you'll get "expired key".  It might be good to have better
  // safeguards around such reuse.
  auto proposal_pub_protected = protect_pub(proposal);
  auto proposal_pub_protected_unprotected = unprotect(proposal_pub_protected);
  VERIFY("proposal pub protect/unprotect auth",
         proposal_pub_protected_unprotected);
  VERIFY_EQUAL("proposal pub protect/unprotect",
               opt::get(proposal_pub_protected_unprotected).content,
               proposal);

  auto proposal_priv_protected = protect_priv(proposal);
  auto proposal_priv_protected_unprotected = unprotect(proposal_priv_protected);
  VERIFY("proposal priv protect/unprotect auth",
         proposal_priv_protected_unprotected);
  VERIFY_EQUAL("proposal priv protect/unprotect",
               opt::get(proposal_priv_protected_unprotected).content,
               proposal);

  auto commit_pub_protected = protect_pub(commit);
  auto commit_pub_protected_unprotected = unprotect(commit_pub_protected);
  VERIFY("commit pub protect/unprotect auth", commit_pub_protected_unprotected);
  VERIFY_EQUAL("commit pub protect/unprotect",
               opt::get(commit_pub_protected_unprotected).content,
               commit);

  auto commit_priv_protected = protect_priv(commit);
  auto commit_priv_protected_unprotected = unprotect(commit_priv_protected);
  VERIFY("commit priv protect/unprotect auth",
         commit_priv_protected_unprotected);
  VERIFY_EQUAL("commit priv protect/unprotect",
               opt::get(commit_priv_protected_unprotected).content,
               commit);

  auto app_protected = protect_priv(application);
  auto app_protected_unprotected = unprotect(app_protected);
  VERIFY("app priv protect/unprotect auth", app_protected_unprotected);
  VERIFY_EQUAL("app priv protect/unprotect",
               opt::get(app_protected_unprotected).content,
               application);

  return std::nullopt;
}

MLSMessage
MessageProtectionTestVector::protect_pub(
  const mls::GroupContent::RawContent& raw_content) const
{
  auto sender = Sender{ MemberSender{ LeafIndex{ 1 } } };
  auto authenticated_data = bytes{};

  auto content =
    GroupContent{ group_id, epoch, sender, authenticated_data, raw_content };

  auto auth_content = AuthenticatedContent::sign(WireFormat::mls_plaintext,
                                                 content,
                                                 cipher_suite,
                                                 signature_priv,
                                                 group_context);
  if (content.content_type() == ContentType::commit) {
    auto confirmation_tag = random_bytes(cipher_suite.secret_size());
    auth_content.set_confirmation_tag(confirmation_tag);
  }

  return PublicMessage::protect(
    auth_content, cipher_suite, membership_key, group_context);
}

MLSMessage
MessageProtectionTestVector::protect_priv(
  const mls::GroupContent::RawContent& raw_content)
{
  auto sender = Sender{ MemberSender{ LeafIndex{ 1 } } };
  auto authenticated_data = bytes{};
  auto padding_size = size_t(0);

  auto content =
    GroupContent{ group_id, epoch, sender, authenticated_data, raw_content };

  auto auth_content = AuthenticatedContent::sign(WireFormat::mls_ciphertext,
                                                 content,
                                                 cipher_suite,
                                                 signature_priv,
                                                 group_context);
  if (content.content_type() == ContentType::commit) {
    auto confirmation_tag = random_bytes(cipher_suite.secret_size());
    auth_content.set_confirmation_tag(confirmation_tag);
  }

  return PrivateMessage::protect(
    auth_content, cipher_suite, keys, sender_data_secret, padding_size);
}

std::optional<GroupContent>
MessageProtectionTestVector::unprotect(const MLSMessage& message)
{
  auto do_unprotect = overloaded{
    [&](const PublicMessage& pt) {
      return pt.unprotect(cipher_suite, membership_key, group_context);
    },
    [&](const PrivateMessage& ct) {
      return ct.unprotect(cipher_suite, keys, sender_data_secret);
    },
    [](const auto& /* other */) -> std::optional<AuthenticatedContent> {
      return std::nullopt;
    }
  };

  auto maybe_auth_content = var::visit(do_unprotect, message.message);
  if (!maybe_auth_content) {
    return std::nullopt;
  }

  auto auth_content = opt::get(maybe_auth_content);
  if (!auth_content.verify(cipher_suite, signature_pub, group_context)) {
    return std::nullopt;
  }

  return auth_content.content;
}

///
/// TranscriptTestVector
///
TranscriptTestVector::TranscriptTestVector(CipherSuite suite)
  : PseudoRandom(suite, "transcript")
  , cipher_suite(suite)
  , group_id(prg.secret("group_id"))
  , epoch(prg.uint64("epoch"))
  , tree_hash_before(prg.secret("tree_hash_before"))
  , confirmed_transcript_hash_before(
      prg.secret("confirmed_transcript_hash_before"))
  , interim_transcript_hash_before(prg.secret("interim_transcript_hash_before"))
{
  auto transcript = TranscriptHash(suite);
  transcript.interim = interim_transcript_hash_before;

  auto group_context_obj = GroupContext{
    suite, group_id, epoch, tree_hash_before, confirmed_transcript_hash_before,
    {}
  };
  group_context = tls::marshal(group_context_obj);

  auto init_secret = prg.secret("init_secret");
  auto ks_epoch = KeyScheduleEpoch(suite, init_secret, group_context);

  auto sig_priv = prg.signature_key("sig_priv");
  auto leaf_index = LeafIndex{ 0 };

  auto commit_content = GroupContent{
    group_id, epoch, { MemberSender{ leaf_index } }, {}, Commit{}
  };
  commit = AuthenticatedContent::sign(WireFormat::mls_plaintext,
                                      std::move(commit_content),
                                      suite,
                                      sig_priv,
                                      group_context_obj);

  transcript.update_confirmed(commit);

  const auto confirmation_tag = ks_epoch.confirmation_tag(transcript.confirmed);
  commit.set_confirmation_tag(confirmation_tag);

  transcript.update_interim(commit);

  // Store remaining data
  confirmation_key = ks_epoch.confirmation_key;
  signature_key = sig_priv.public_key;

  confirmed_transcript_hash_after = transcript.confirmed;
  interim_transcript_hash_after = transcript.interim;
}

std::optional<std::string>
TranscriptTestVector::verify() const
{
  auto group_context_obj = GroupContext{ cipher_suite,
                                         group_id,
                                         epoch,
                                         tree_hash_before,
                                         confirmed_transcript_hash_before,
                                         {} };
  auto ctx = tls::marshal(group_context_obj);
  VERIFY_EQUAL("group context", ctx, group_context);

  // Verify the transcript
  auto transcript = TranscriptHash(cipher_suite);
  transcript.interim = interim_transcript_hash_before;
  transcript.update(commit);
  VERIFY_EQUAL(
    "confirmed", transcript.confirmed, confirmed_transcript_hash_after);
  VERIFY_EQUAL("interim", transcript.interim, interim_transcript_hash_after);

  // Verify that the commit signature is valid
  auto commit_valid =
    commit.verify(cipher_suite, signature_key, group_context_obj);
  VERIFY("commit signature valid", commit_valid);

  // Verify the confirmation tag
  auto ks_epoch = KeyScheduleEpoch(cipher_suite, {}, ctx);
  ks_epoch.confirmation_key = confirmation_key;

  auto confirmation_tag = ks_epoch.confirmation_tag(transcript.confirmed);
  VERIFY("confirmation", commit.check_confirmation_tag(confirmation_tag));

  return std::nullopt;
}

///
/// TreeKEMTestVector
///

std::tuple<bytes, SignaturePrivateKey, LeafNode>
TreeKEMTestVector::new_leaf_node(const std::string& label) const
{
  auto sub_prg = prg.sub(label);

  auto init_secret = sub_prg.secret("init_secret");
  auto leaf_node_secret = cipher_suite.derive_secret(init_secret, "node");
  auto leaf_priv = HPKEPrivateKey::derive(cipher_suite, leaf_node_secret);
  auto sig_priv = sub_prg.signature_key("sig_priv");
  auto cred = Credential::basic({ 0, 1, 2, 3 });
  auto leaf = LeafNode(cipher_suite,
                       leaf_priv.public_key,
                       sig_priv.public_key,
                       cred,
                       Capabilities::create_default(),
                       Lifetime::create_default(),
                       {},
                       sig_priv);
  return std::make_tuple(init_secret, sig_priv, leaf);
}

TreeKEMTestVector::TreeKEMTestVector(CipherSuite suite, size_t n_leaves)
  : PseudoRandom(suite, "treekem")
  , cipher_suite(suite)
  , group_id(prg.secret("group_id"))
  , add_sender(0)
  , update_sender(0)
{
  // Make a plan
  auto my_index = std::optional<LeafIndex>();
  if (n_leaves > 4) {
    // Make things more interesting if we have space
    my_index = LeafIndex{ static_cast<uint32_t>(n_leaves / 2) };
    add_sender.val = static_cast<uint32_t>(n_leaves / 2) - 2;
    update_sender.val = static_cast<uint32_t>(n_leaves) - 2;
  }

  // Construct a full ratchet tree with the required number of leaves
  auto sig_privs = std::vector<SignaturePrivateKey>{};
  auto pub = TreeKEMPublicKey{ suite };
  for (uint32_t i = 0; i < n_leaves; i++) {
    auto ix = to_hex(tls::marshal(i));
    auto [init_secret, sig_priv, leaf] = new_leaf_node(ix);
    silence_unused(init_secret);
    sig_privs.push_back(sig_priv);

    auto leaf_secret = prg.secret("leaf_secret_" + ix);
    auto added = pub.add_leaf(leaf);
    auto [new_adder_priv, path] =
      pub.encap(added, group_id, {}, leaf_secret, sig_priv, {}, {});
    silence_unused(new_adder_priv);
    pub.merge(added, path);
  }

  if (my_index) {
    pub.blank_path(opt::get(my_index));
  }

  // Add the test participant
  auto add_secret = prg.secret("add_secret");
  auto [test_init_secret, test_sig_priv, test_leaf] = new_leaf_node("add_leaf");
  auto test_index = pub.add_leaf(test_leaf);
  pub.set_hash_all();
  auto [add_priv, add_path] = pub.encap(add_sender,
                                        group_id,
                                        {},
                                        add_secret,
                                        sig_privs[add_sender.val],
                                        {},
                                        {});
  auto [overlap, path_secret, ok] = add_priv.shared_path_secret(test_index);
  silence_unused(test_sig_priv);
  silence_unused(add_path);
  silence_unused(overlap);
  silence_unused(ok);

  pub.set_hash_all();

  ratchet_tree_before = pub;
  tree_hash_before = pub.root_hash();
  my_leaf_secret = test_init_secret;
  my_leaf_node = test_leaf;
  my_path_secret = path_secret;
  root_secret_after_add = add_priv.update_secret;

  // Do a second update that the test participant should be able to process
  update_group_context = prg.secret("update_context");
  auto update_secret = prg.secret("update_secret");
  auto [update_priv, update_path_val] = pub.encap(update_sender,
                                              group_id,
                                              update_group_context,
                                              update_secret,
                                              sig_privs[update_sender.val],
                                              {},
                                              {});
  pub.merge(update_sender, update_path_val);
  pub.set_hash_all();

  update_path = update_path_val;
  root_secret_after_update = update_priv.update_secret;
  ratchet_tree_after = pub;
  tree_hash_after = { pub.root_hash() };
}

void
TreeKEMTestVector::initialize_trees()
{
  ratchet_tree_before.suite = cipher_suite;
  ratchet_tree_before.set_hash_all();

  ratchet_tree_after.suite = cipher_suite;
  ratchet_tree_after.set_hash_all();
}

std::optional<std::string>
TreeKEMTestVector::verify() const
{
  // Verify that the trees provided are valid
  VERIFY_EQUAL(
    "tree hash before", ratchet_tree_before.root_hash(), tree_hash_before);
  VERIFY("tree before parent hash valid",
         ratchet_tree_before.parent_hash_valid());

  VERIFY("update path parent hash valid",
         ratchet_tree_before.parent_hash_valid(update_sender, update_path));

  VERIFY_EQUAL(
    "tree hash after", ratchet_tree_after.root_hash(), tree_hash_after);
  VERIFY("tree after parent hash valid",
         ratchet_tree_after.parent_hash_valid());

  // Find ourselves in the tree
  auto maybe_index = ratchet_tree_before.find(my_leaf_node);
  if (!maybe_index) {
    return "Error: key package not found in ratchet tree";
  }

  auto my_index = opt::get(maybe_index);
  auto ancestor = my_index.ancestor(add_sender);

  // Establish a TreeKEMPrivate Key
  auto leaf_node_secret = cipher_suite.derive_secret(my_leaf_secret, "node");
  auto leaf_priv = HPKEPrivateKey::derive(cipher_suite, leaf_node_secret);
  auto priv =
    TreeKEMPrivateKey::joiner(ratchet_tree_before,
                              my_index,
                              leaf_priv,
                              ancestor,
                              static_cast<const bytes&>(my_path_secret));
  VERIFY("private key consistent with tree before",
         priv.consistent(ratchet_tree_before));
  VERIFY_EQUAL(
    "root secret after add", priv.update_secret, root_secret_after_add);

  // Process the UpdatePath
  priv.decap(
    update_sender, ratchet_tree_before, update_group_context, update_path, {});

  auto my_tree_after = ratchet_tree_before;
  my_tree_after.merge(update_sender, update_path);

  // Verify that we ended up in the right place
  VERIFY_EQUAL(
    "root secret after update", priv.update_secret, root_secret_after_update);
  VERIFY_EQUAL("tree after", my_tree_after, ratchet_tree_after);

  return std::nullopt;
}

///
/// MessagesTestVector
///

MessagesTestVector
MessagesTestVector::create()
{
  auto epoch = epoch_t(0xA0A1A2A3A4A5A6A7);
  auto index = LeafIndex{ 0xB0 };
  auto user_id = bytes(16, 0xD1);
  auto group_id = bytes(16, 0xD2);
  auto opaque = bytes(32, 0xD3);
  auto psk_id = ExternalPSK{ bytes(32, 0xD4) };
  auto mac = bytes(32, 0xD5);
  auto suite = CipherSuite{ CipherSuite::ID::X25519_AES128GCM_SHA256_Ed25519 };
  auto group_context =
    GroupContext{ suite, group_id, epoch, opaque, opaque, {} };

  auto version = ProtocolVersion::mls10;
  auto hpke_priv = HPKEPrivateKey::generate(suite);
  auto hpke_pub = hpke_priv.public_key;
  auto hpke_ct = HPKECiphertext{ opaque, opaque };
  auto sig_priv = SignaturePrivateKey::generate(suite);
  auto sig_pub = sig_priv.public_key;

  auto psk_nonce = random_bytes(suite.secret_size());

  // KeyPackage and extensions
  auto cred = Credential::basic(user_id);
  auto leaf_node = LeafNode{ suite,
                             hpke_pub,
                             sig_pub,
                             cred,
                             Capabilities::create_default(),
                             Lifetime::create_default(),
                             {},
                             sig_priv };
  auto key_package = KeyPackage{ suite, hpke_pub, leaf_node, {}, sig_priv };
  auto leaf_node_update =
    leaf_node.for_update(suite, opaque, hpke_pub, {}, sig_priv);
  auto leaf_node_commit =
    leaf_node.for_commit(suite, opaque, hpke_pub, opaque, {}, sig_priv);

  auto sender = Sender{ MemberSender{ index } };

  auto app_id_ext = ApplicationIDExtension{ opaque };

  auto ext_list = ExtensionList{};
  ext_list.add(app_id_ext);

  auto tree = TreeKEMPublicKey{ suite };
  tree.add_leaf(leaf_node);
  tree.add_leaf(leaf_node);
  auto ratchet_tree = RatchetTreeExtension{ tree };

  // Welcome and its substituents
  auto group_info = GroupInfo{
    { suite, group_id, epoch, opaque, opaque, ext_list }, ext_list, mac
  };
  auto group_secrets = GroupSecrets{ opaque,
                                     { { opaque } },
                                     PreSharedKeys{ {
                                       { psk_id, psk_nonce },
                                       { psk_id, psk_nonce },
                                     } } };
  auto welcome = Welcome{ suite, opaque, {}, group_info };
  welcome.encrypt(key_package, opaque);

  // Proposals
  auto add = Add{ key_package };
  auto update = Update{ leaf_node_update };
  auto remove = Remove{ index };
  auto pre_shared_key = PreSharedKey{ psk_id, psk_nonce };
  auto reinit = ReInit{ group_id, version, suite, {} };
  auto external_init = ExternalInit{ opaque };

  // Commit
  auto proposal_ref = ProposalRef{ 32, 0xa0 };

  auto commit = Commit{ {
                          { proposal_ref },
                          { Proposal{ add } },
                        },
                        UpdatePath{
                          leaf_node_commit,
                          {
                            { hpke_pub, { hpke_ct, hpke_ct } },
                            { hpke_pub, { hpke_ct, hpke_ct, hpke_ct } },
                          },
                        } };

  // AuthenticatedContent with Application / Proposal / Commit
  auto content_auth_app = AuthenticatedContent::sign(
    WireFormat::mls_ciphertext,
    { group_id, epoch, sender, {}, ApplicationData{} },
    suite,
    sig_priv,
    group_context);

  auto content_auth_proposal = AuthenticatedContent::sign(
    WireFormat::mls_plaintext,
    { group_id, epoch, sender, {}, Proposal{ remove } },
    suite,
    sig_priv,
    group_context);

  auto content_auth_commit =
    AuthenticatedContent::sign(WireFormat::mls_plaintext,
                               { group_id, epoch, sender, {}, commit },
                               suite,
                               sig_priv,
                               group_context);
  content_auth_commit.set_confirmation_tag(opaque);

  // MLSMessage(PublicMessage)
  auto mls_plaintext = MLSMessage{ PublicMessage::protect(
    content_auth_proposal, suite, opaque, group_context) };

  // MLSMessage(PrivateMessage)
  auto keys = GroupKeySource(suite, LeafCount{ index.val + 1 }, opaque);
  auto mls_ciphertext = MLSMessage{ PrivateMessage::protect(
    content_auth_app, suite, keys, opaque, 10) };

  return MessagesTestVector{
    tls::marshal(key_package),
    tls::marshal(ratchet_tree),

    tls::marshal(group_info),
    tls::marshal(group_secrets),
    tls::marshal(welcome),

    tls::marshal(add),
    tls::marshal(update),
    tls::marshal(remove),
    tls::marshal(pre_shared_key),
    tls::marshal(reinit),
    tls::marshal(external_init),

    tls::marshal(commit),

    tls::marshal(content_auth_app),
    tls::marshal(content_auth_proposal),
    tls::marshal(content_auth_commit),
    tls::marshal(mls_plaintext),
    tls::marshal(mls_ciphertext),
  };
}

std::optional<std::string>
MessagesTestVector::verify() const
{
  VERIFY_TLS_RTT("KeyPackage", KeyPackage, key_package);
  VERIFY_TLS_RTT("RatchetTree", RatchetTreeExtension, ratchet_tree);

  VERIFY_TLS_RTT("GroupInfo", GroupInfo, group_info);
  VERIFY_TLS_RTT("GroupSecrets", GroupSecrets, group_secrets);
  VERIFY_TLS_RTT("Welcome", Welcome, welcome);

  VERIFY_TLS_RTT("Add", Add, add_proposal);
  VERIFY_TLS_RTT("Update", Update, update_proposal);
  VERIFY_TLS_RTT("Remove", Remove, remove_proposal);
  VERIFY_TLS_RTT("PreSharedKey", PreSharedKey, pre_shared_key_proposal);
  VERIFY_TLS_RTT("ReInit", ReInit, re_init_proposal);
  VERIFY_TLS_RTT("ExternalInit", ExternalInit, external_init_proposal);

  VERIFY_TLS_RTT("Commit", Commit, commit);

  VERIFY_TLS_RTT(
    "AuthenticatedContent/App", AuthenticatedContent, content_auth_app);
  VERIFY_TLS_RTT("AuthenticatedContent/Proposal",
                 AuthenticatedContent,
                 content_auth_proposal);
  VERIFY_TLS_RTT(
    "AuthenticatedContent/Commit", AuthenticatedContent, content_auth_commit);

  auto require_pt = [](const MLSMessage& msg) {
    return msg.wire_format() == WireFormat::mls_plaintext;
  };
  auto require_ct = [](const MLSMessage& msg) {
    return msg.wire_format() == WireFormat::mls_ciphertext;
  };

  VERIFY_TLS_RTT_VAL(
    "MLSMessage/PublicMessage", MLSMessage, mls_plaintext, require_pt);
  VERIFY_TLS_RTT_VAL(
    "MLSMessage/PrivateMessage", MLSMessage, mls_ciphertext, require_ct);

  return std::nullopt;
}

} // namespace mls_vectors<|MERGE_RESOLUTION|>--- conflicted
+++ resolved
@@ -342,7 +342,6 @@
   return std::nullopt;
 }
 
-<<<<<<< HEAD
 CryptoBasicsTestVector::DeriveTreeSecret::DeriveTreeSecret(
   CipherSuite suite,
   PseudoRandom::Generator&& prg)
@@ -350,13 +349,6 @@
   , label("DeriveTreeSecret")
   , generation(prg.uint32("generation"))
   , length(prg.output_length())
-=======
-CryptoBasicsTestVector::DeriveTreeSecret::DeriveTreeSecret(CipherSuite suite)
-  : secret(random_bytes(suite.secret_size()))
-  , label("DeriveTreeSecret")
-  , generation(0xA0A0A0A0)
-  , length(static_cast<uint16_t>(suite.secret_size()))
->>>>>>> f1d36bcb
   , out(suite.derive_tree_secret(secret, label, generation, length))
 {
 }
@@ -370,15 +362,10 @@
   return std::nullopt;
 }
 
-<<<<<<< HEAD
 CryptoBasicsTestVector::SignWithLabel::SignWithLabel(
   CipherSuite suite,
   PseudoRandom::Generator&& prg)
   : priv(prg.signature_key("priv"))
-=======
-CryptoBasicsTestVector::SignWithLabel::SignWithLabel(CipherSuite suite)
-  : priv(SignaturePrivateKey::generate(suite))
->>>>>>> f1d36bcb
   , pub(priv.public_key)
   , content(prg.secret("content"))
   , label("SignWithLabel")
@@ -426,7 +413,6 @@
 }
 
 CryptoBasicsTestVector::CryptoBasicsTestVector(CipherSuite suite)
-<<<<<<< HEAD
   : PseudoRandom(suite, "crypto-basics")
   , cipher_suite(suite)
   , ref_hash(suite, prg.sub("ref_hash"))
@@ -435,15 +421,6 @@
   , derive_tree_secret(suite, prg.sub("derive_tree_secret"))
   , sign_with_label(suite, prg.sub("sign_with_label"))
   , encrypt_with_label(suite, prg.sub("encrypt_with_label"))
-=======
-  : cipher_suite(suite)
-  , ref_hash(suite)
-  , expand_with_label(suite)
-  , derive_secret(suite)
-  , derive_tree_secret(suite)
-  , sign_with_label(suite)
-  , encrypt_with_label(suite)
->>>>>>> f1d36bcb
 {
 }
 
@@ -730,15 +707,9 @@
   , n_leaves(2)
   , signature_priv(prg.signature_key("signature_priv"))
   , signature_pub(signature_priv.public_key)
-<<<<<<< HEAD
   , encryption_secret(prg.secret("encryption_secret"))
   , sender_data_secret(prg.secret("sender_data_secret"))
   , membership_key(prg.secret("membership_key"))
-=======
-  , encryption_secret(random_bytes(suite.secret_size()))
-  , sender_data_secret(random_bytes(suite.secret_size()))
-  , membership_key(random_bytes(suite.secret_size()))
->>>>>>> f1d36bcb
   , proposal{ GroupContextExtensions{} }
   , commit{ /* XXX(RLB) this is technically invalid, empty w/o path */ }
   , application{ prg.secret("application") }
@@ -1087,13 +1058,8 @@
   auto [test_init_secret, test_sig_priv, test_leaf] = new_leaf_node("add_leaf");
   auto test_index = pub.add_leaf(test_leaf);
   pub.set_hash_all();
-  auto [add_priv, add_path] = pub.encap(add_sender,
-                                        group_id,
-                                        {},
-                                        add_secret,
-                                        sig_privs[add_sender.val],
-                                        {},
-                                        {});
+  auto [add_priv, add_path] = pub.encap(
+    add_sender, group_id, {}, add_secret, sig_privs[add_sender.val], {}, {});
   auto [overlap, path_secret, ok] = add_priv.shared_path_secret(test_index);
   silence_unused(test_sig_priv);
   silence_unused(add_path);
@@ -1113,12 +1079,12 @@
   update_group_context = prg.secret("update_context");
   auto update_secret = prg.secret("update_secret");
   auto [update_priv, update_path_val] = pub.encap(update_sender,
-                                              group_id,
-                                              update_group_context,
-                                              update_secret,
-                                              sig_privs[update_sender.val],
-                                              {},
-                                              {});
+                                                  group_id,
+                                                  update_group_context,
+                                                  update_secret,
+                                                  sig_privs[update_sender.val],
+                                                  {},
+                                                  {});
   pub.merge(update_sender, update_path_val);
   pub.set_hash_all();
 
@@ -1197,28 +1163,35 @@
 /// MessagesTestVector
 ///
 
-MessagesTestVector
-MessagesTestVector::create()
-{
-  auto epoch = epoch_t(0xA0A1A2A3A4A5A6A7);
-  auto index = LeafIndex{ 0xB0 };
-  auto user_id = bytes(16, 0xD1);
-  auto group_id = bytes(16, 0xD2);
-  auto opaque = bytes(32, 0xD3);
-  auto psk_id = ExternalPSK{ bytes(32, 0xD4) };
-  auto mac = bytes(32, 0xD5);
+MessagesTestVector::MessagesTestVector()
+  : PseudoRandom(CipherSuite::ID::X25519_AES128GCM_SHA256_Ed25519, "messages")
+{
   auto suite = CipherSuite{ CipherSuite::ID::X25519_AES128GCM_SHA256_Ed25519 };
-  auto group_context =
-    GroupContext{ suite, group_id, epoch, opaque, opaque, {} };
+  auto epoch = epoch_t(prg.uint64("epoch"));
+  auto index = LeafIndex{ prg.uint32("index") };
+  auto user_id = prg.secret("user_id");
+  auto group_id = prg.secret("group_id");
+  // auto opaque = bytes(32, 0xD3);
+  // auto mac = bytes(32, 0xD5);
+
+  auto app_id_ext = ApplicationIDExtension{ prg.secret("app_id") };
+  auto ext_list = ExtensionList{};
+  ext_list.add(app_id_ext);
+
+  auto group_context = GroupContext{ suite,
+                                     group_id,
+                                     epoch,
+                                     prg.secret("tree_hash"),
+                                     prg.secret("confirmed_trasncript_hash"),
+                                     ext_list };
 
   auto version = ProtocolVersion::mls10;
-  auto hpke_priv = HPKEPrivateKey::generate(suite);
+  auto hpke_priv = prg.hpke_key("hpke_priv");
   auto hpke_pub = hpke_priv.public_key;
-  auto hpke_ct = HPKECiphertext{ opaque, opaque };
-  auto sig_priv = SignaturePrivateKey::generate(suite);
+  auto hpke_ct =
+    HPKECiphertext{ prg.secret("kem_output"), prg.secret("ciphertext") };
+  auto sig_priv = prg.signature_key("signature_priv");
   auto sig_pub = sig_priv.public_key;
-
-  auto psk_nonce = random_bytes(suite.secret_size());
 
   // KeyPackage and extensions
   auto cred = Credential::basic(user_id);
@@ -1228,20 +1201,15 @@
                              cred,
                              Capabilities::create_default(),
                              Lifetime::create_default(),
-                             {},
+                             ext_list,
                              sig_priv };
   auto key_package = KeyPackage{ suite, hpke_pub, leaf_node, {}, sig_priv };
   auto leaf_node_update =
-    leaf_node.for_update(suite, opaque, hpke_pub, {}, sig_priv);
-  auto leaf_node_commit =
-    leaf_node.for_commit(suite, opaque, hpke_pub, opaque, {}, sig_priv);
+    leaf_node.for_update(suite, group_id, hpke_pub, {}, sig_priv);
+  auto leaf_node_commit = leaf_node.for_commit(
+    suite, group_id, hpke_pub, prg.secret("parent_hash"), {}, sig_priv);
 
   auto sender = Sender{ MemberSender{ index } };
-
-  auto app_id_ext = ApplicationIDExtension{ opaque };
-
-  auto ext_list = ExtensionList{};
-  ext_list.add(app_id_ext);
 
   auto tree = TreeKEMPublicKey{ suite };
   tree.add_leaf(leaf_node);
@@ -1249,17 +1217,18 @@
   auto ratchet_tree = RatchetTreeExtension{ tree };
 
   // Welcome and its substituents
-  auto group_info = GroupInfo{
-    { suite, group_id, epoch, opaque, opaque, ext_list }, ext_list, mac
-  };
-  auto group_secrets = GroupSecrets{ opaque,
-                                     { { opaque } },
+  auto group_info = GroupInfo{ group_context, ext_list, prg.secret("confirmation_tag") };
+  auto joiner_secret = prg.secret("joiner_secret");
+  auto path_secret = prg.secret("path_secret");
+  auto psk_id = ExternalPSK{ prg.secret("psk_id") };
+  auto psk_nonce = prg.secret("psk_nonce");
+  auto group_secrets = GroupSecrets{ joiner_secret,
+                                     { { path_secret } },
                                      PreSharedKeys{ {
                                        { psk_id, psk_nonce },
-                                       { psk_id, psk_nonce },
                                      } } };
-  auto welcome = Welcome{ suite, opaque, {}, group_info };
-  welcome.encrypt(key_package, opaque);
+  auto welcome = Welcome{ suite, joiner_secret, {}, group_info };
+  welcome.encrypt(key_package, path_secret);
 
   // Proposals
   auto add = Add{ key_package };
@@ -1267,7 +1236,7 @@
   auto remove = Remove{ index };
   auto pre_shared_key = PreSharedKey{ psk_id, psk_nonce };
   auto reinit = ReInit{ group_id, version, suite, {} };
-  auto external_init = ExternalInit{ opaque };
+  auto external_init = ExternalInit{ prg.secret("external_init") };
 
   // Commit
   auto proposal_ref = ProposalRef{ 32, 0xa0 };
@@ -1305,40 +1274,40 @@
                                suite,
                                sig_priv,
                                group_context);
-  content_auth_commit.set_confirmation_tag(opaque);
+  content_auth_commit.set_confirmation_tag(prg.secret("confirmation_tag"));
 
   // MLSMessage(PublicMessage)
-  auto mls_plaintext = MLSMessage{ PublicMessage::protect(
-    content_auth_proposal, suite, opaque, group_context) };
+  auto mls_plaintext = MLSMessage{
+    PublicMessage::protect(
+      content_auth_proposal, suite, prg.secret("membership_key"), group_context)
+  };
 
   // MLSMessage(PrivateMessage)
-  auto keys = GroupKeySource(suite, LeafCount{ index.val + 1 }, opaque);
+  auto keys = GroupKeySource(suite, LeafCount{ index.val + 1 }, prg.secret("encryption_secret"));
   auto mls_ciphertext = MLSMessage{ PrivateMessage::protect(
-    content_auth_app, suite, keys, opaque, 10) };
-
-  return MessagesTestVector{
-    tls::marshal(key_package),
-    tls::marshal(ratchet_tree),
-
-    tls::marshal(group_info),
-    tls::marshal(group_secrets),
-    tls::marshal(welcome),
-
-    tls::marshal(add),
-    tls::marshal(update),
-    tls::marshal(remove),
-    tls::marshal(pre_shared_key),
-    tls::marshal(reinit),
-    tls::marshal(external_init),
-
-    tls::marshal(commit),
-
-    tls::marshal(content_auth_app),
-    tls::marshal(content_auth_proposal),
-    tls::marshal(content_auth_commit),
-    tls::marshal(mls_plaintext),
-    tls::marshal(mls_ciphertext),
-  };
+    content_auth_app, suite, keys, prg.secret("sender_data_secret"), 10) };
+
+  this->key_package = tls::marshal(key_package);
+  this->ratchet_tree = tls::marshal(ratchet_tree);
+
+  this->group_info = tls::marshal(group_info);
+  this->group_secrets = tls::marshal(group_secrets);
+  this->welcome = tls::marshal(welcome);
+
+  this->add_proposal = tls::marshal(add);
+  this->update_proposal = tls::marshal(update);
+  this->remove_proposal = tls::marshal(remove);
+  this->pre_shared_key_proposal = tls::marshal(pre_shared_key);
+  this->reinit_proposal = tls::marshal(reinit);
+  this->external_init_proposal = tls::marshal(external_init);
+
+  this->commit = tls::marshal(commit);
+
+  this->content_auth_app = tls::marshal(content_auth_app);
+  this->content_auth_proposal = tls::marshal(content_auth_proposal);
+  this->content_auth_commit = tls::marshal(content_auth_commit);
+  this->mls_plaintext = tls::marshal(mls_plaintext);
+  this->mls_ciphertext = tls::marshal(mls_ciphertext);
 }
 
 std::optional<std::string>
@@ -1355,7 +1324,7 @@
   VERIFY_TLS_RTT("Update", Update, update_proposal);
   VERIFY_TLS_RTT("Remove", Remove, remove_proposal);
   VERIFY_TLS_RTT("PreSharedKey", PreSharedKey, pre_shared_key_proposal);
-  VERIFY_TLS_RTT("ReInit", ReInit, re_init_proposal);
+  VERIFY_TLS_RTT("ReInit", ReInit, reinit_proposal);
   VERIFY_TLS_RTT("ExternalInit", ExternalInit, external_init_proposal);
 
   VERIFY_TLS_RTT("Commit", Commit, commit);
