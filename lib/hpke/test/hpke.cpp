--- conflicted
+++ resolved
@@ -198,17 +198,9 @@
 
         auto hpke = HPKE(kem_id, kdf_id, aead_id);
 
-<<<<<<< HEAD
-        // XXX(RLB) Manual destructuring here because the Ubuntu compiler gets
-        // unhappy if we use a destructuring assignment.
-        auto enc_and_ctxS = hpke.setup_base_s(*pkR, info);
-        auto enc = std::get<0>(enc_and_ctxS);
-        auto ctxS = std::get<1>(enc_and_ctxS);
-=======
         auto [enc_, ctxS_] = hpke.setup_base_s(*pkR, info);
         auto enc = enc_;
         auto ctxS = ctxS_;
->>>>>>> c11f3008
 
         auto ctxR = hpke.setup_base_r(enc, *skR, info);
         REQUIRE(ctxS == ctxR);
