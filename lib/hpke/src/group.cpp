#include "group.h"

#include <hpke/random.h>
#include <namespace.h>

#include "common.h"
#include "openssl_common.h"

#include "openssl/ec.h"
#include "openssl/evp.h"
#include "openssl/obj_mac.h"
#include "openssl/pem.h"
#if defined(WITH_OPENSSL3)
#include "openssl/core_names.h"
#include "openssl/param_build.h"
#endif

namespace MLS_NAMESPACE::hpke {

static inline size_t
group_dh_size(Group::ID group_id);

static inline const EVP_MD*
group_sig_digest(Group::ID group_id)
{
  switch (group_id) {
    case Group::ID::P256:
      return EVP_sha256();
    case Group::ID::P384:
      return EVP_sha384();
    case Group::ID::P521:
      return EVP_sha512();

    // EdDSA does its own hashing internally
    case Group::ID::Ed25519:
    case Group::ID::Ed448:
      return nullptr;

    // Groups not used for signature
    case Group::ID::X25519:
    case Group::ID::X448:
      throw std::runtime_error("Signature not supported for group");

    default:
      throw std::runtime_error("Unknown group");
  }
}

///
/// General implementation with OpenSSL EVP_PKEY
///

EVPGroup::EVPGroup(Group::ID group_id, const KDF& kdf)
  : Group(group_id, kdf)
{
}

EVPGroup::PublicKey::PublicKey(EVP_PKEY* pkey_in)
  : pkey(pkey_in, typed_delete<EVP_PKEY>)
{
}

EVPGroup::PrivateKey::PrivateKey(EVP_PKEY* pkey_in)
  : pkey(pkey_in, typed_delete<EVP_PKEY>)
{
}

std::unique_ptr<Group::PublicKey>
EVPGroup::PrivateKey::public_key() const
{
  if (1 != EVP_PKEY_up_ref(pkey.get())) {
    throw openssl_error();
  }
  return std::make_unique<PublicKey>(pkey.get());
}

std::unique_ptr<Group::PrivateKey>
EVPGroup::generate_key_pair() const
{
  return derive_key_pair({}, random_bytes(sk_size));
}

bytes
EVPGroup::dh(const Group::PrivateKey& sk, const Group::PublicKey& pk) const
{
  const auto& rsk = dynamic_cast<const PrivateKey&>(sk);
  const auto& rpk = dynamic_cast<const PublicKey&>(pk);

  // This and the next line are acceptable because the OpenSSL
  // functions fail to mark the required EVP_PKEYs as const, even
  // though they are not modified.
  // NOLINTNEXTLINE(cppcoreguidelines-pro-type-const-cast)
  auto* priv_pkey = const_cast<EVP_PKEY*>(rsk.pkey.get());
  // NOLINTNEXTLINE(cppcoreguidelines-pro-type-const-cast)
  auto* pub_pkey = const_cast<EVP_PKEY*>(rpk.pkey.get());

  auto ctx = make_typed_unique(EVP_PKEY_CTX_new(priv_pkey, nullptr));
  if (ctx == nullptr) {
    throw openssl_error();
  }

  if (1 != EVP_PKEY_derive_init(ctx.get())) {
    throw openssl_error();
  }

  if (1 != EVP_PKEY_derive_set_peer(ctx.get(), pub_pkey)) {
    throw openssl_error();
  }

  size_t out_len = 0;
  if (1 != EVP_PKEY_derive(ctx.get(), nullptr, &out_len)) {
    throw openssl_error();
  }

  bytes out(out_len);
  uint8_t* ptr = out.data();
  if (1 != (EVP_PKEY_derive(ctx.get(), ptr, &out_len))) {
    throw openssl_error();
  }

  return out;
}

bytes
EVPGroup::sign(const bytes& data, const Group::PrivateKey& sk) const
{
  const auto& rsk = dynamic_cast<const PrivateKey&>(sk);

  auto ctx = make_typed_unique(EVP_MD_CTX_create());
  if (ctx == nullptr) {
    throw openssl_error();
  }

  const auto* digest = group_sig_digest(id);
  if (1 !=
      EVP_DigestSignInit(ctx.get(), nullptr, digest, nullptr, rsk.pkey.get())) {
    throw openssl_error();
  }

  size_t siglen = EVP_PKEY_size(rsk.pkey.get());
  bytes sig(siglen);
  if (1 != EVP_DigestSign(
             ctx.get(), sig.data(), &siglen, data.data(), data.size())) {
    throw openssl_error();
  }

  sig.resize(siglen);
  return sig;
}

bool
EVPGroup::verify(const bytes& data,
                 const bytes& sig,
                 const Group::PublicKey& pk) const
{
  const auto& rpk = dynamic_cast<const PublicKey&>(pk);

  auto ctx = make_typed_unique(EVP_MD_CTX_create());
  if (ctx == nullptr) {
    throw openssl_error();
  }

  const auto* digest = group_sig_digest(id);
  if (1 != EVP_DigestVerifyInit(
             ctx.get(), nullptr, digest, nullptr, rpk.pkey.get())) {
    throw openssl_error();
  }

  auto rv = EVP_DigestVerify(
    ctx.get(), sig.data(), sig.size(), data.data(), data.size());

  return rv == 1;
}

///
/// DH over "normal" curves
///

struct ECKeyGroup : public EVPGroup
{
  ECKeyGroup(Group::ID group_id, const KDF& kdf)
    : EVPGroup(group_id, kdf)
    , curve_nid(group_to_nid(group_id))
  {
  }

#if defined(WITH_OPENSSL3)
  typed_unique_ptr<EVP_PKEY> keypair_evp_key(
    const typed_unique_ptr<BIGNUM>& priv) const
  {
    const auto* name = OBJ_nid2sn(curve_nid);
    if (name == nullptr) {
      throw std::runtime_error("Unsupported algorithm");
    }

    auto group = make_typed_unique(
      EC_GROUP_new_by_curve_name_ex(nullptr, nullptr, curve_nid));
    if (group == nullptr) {
      throw openssl_error();
    }

    auto pt = make_typed_unique(EC_POINT_new(group.get()));
    if (pt == nullptr) {
      throw openssl_error();
    }

    if (1 != EC_POINT_mul(
               group.get(), pt.get(), priv.get(), nullptr, nullptr, nullptr)) {
      throw openssl_error();
    }

    const auto pt_size = EC_POINT_point2oct(group.get(),
                                            pt.get(),
                                            POINT_CONVERSION_UNCOMPRESSED,
                                            nullptr,
                                            0,
                                            nullptr);
    if (0 == pt_size) {
      throw openssl_error();
    }

    bytes pub(pt_size);
    if (EC_POINT_point2oct(group.get(),
                           pt.get(),
                           POINT_CONVERSION_UNCOMPRESSED,
                           pub.data(),
                           pt_size,
                           nullptr) != pt_size) {
      throw openssl_error();
    }

    auto builder = make_typed_unique(OSSL_PARAM_BLD_new());
    if (builder == nullptr ||
        1 != OSSL_PARAM_BLD_push_utf8_string(
               builder.get(), OSSL_PKEY_PARAM_GROUP_NAME, name, 0) ||
        1 != OSSL_PARAM_BLD_push_BN(
               builder.get(), OSSL_PKEY_PARAM_PRIV_KEY, priv.get()) ||
        1 !=
          OSSL_PARAM_BLD_push_octet_string(
            builder.get(), OSSL_PKEY_PARAM_PUB_KEY, pub.data(), pub.size())) {
      throw openssl_error();
    }

    auto params = make_typed_unique(OSSL_PARAM_BLD_to_param(builder.get()));
    auto ctx =
      make_typed_unique(EVP_PKEY_CTX_new_from_name(nullptr, "EC", nullptr));
    auto key = make_typed_unique(EVP_PKEY_new());
    auto* key_ptr = key.get();
    if (params == nullptr || ctx == nullptr || key == nullptr ||
        EVP_PKEY_fromdata_init(ctx.get()) <= 0 ||
        EVP_PKEY_fromdata(
          ctx.get(), &key_ptr, EVP_PKEY_KEYPAIR, params.get()) <= 0) {
      throw openssl_error();
    }
    ctx.reset();

    ctx = make_typed_unique(
      EVP_PKEY_CTX_new_from_pkey(nullptr, key.get(), nullptr));
    if (EVP_PKEY_check(ctx.get()) <= 0) {
      throw openssl_error();
    }

    return key;
  }

  typed_unique_ptr<EVP_PKEY> public_evp_key(const bytes& pub) const
  {
    const auto* name = OBJ_nid2sn(curve_nid);
    if (name == nullptr) {
      throw std::runtime_error("Unsupported algorithm");
    }

    auto group = make_typed_unique(
      EC_GROUP_new_by_curve_name_ex(nullptr, nullptr, curve_nid));
    if (group == nullptr) {
      throw openssl_error();
    }

    auto builder = make_typed_unique(OSSL_PARAM_BLD_new());
    if (builder == nullptr ||
        1 != OSSL_PARAM_BLD_push_utf8_string(
               builder.get(), OSSL_PKEY_PARAM_GROUP_NAME, name, 0) ||
        1 !=
          OSSL_PARAM_BLD_push_octet_string(
            builder.get(), OSSL_PKEY_PARAM_PUB_KEY, pub.data(), pub.size())) {
      throw openssl_error();
    }

    auto params = make_typed_unique(OSSL_PARAM_BLD_to_param(builder.get()));
    auto ctx =
      make_typed_unique(EVP_PKEY_CTX_new_from_name(nullptr, "EC", nullptr));
    auto key = make_typed_unique(EVP_PKEY_new());
    auto* key_ptr = key.get();
    if (params == nullptr || ctx == nullptr || key == nullptr ||
        EVP_PKEY_fromdata_init(ctx.get()) <= 0 ||
        EVP_PKEY_fromdata(
          ctx.get(), &key_ptr, EVP_PKEY_KEYPAIR, params.get()) <= 0) {
      throw openssl_error();
    }
    ctx.reset();

    ctx = make_typed_unique(
      EVP_PKEY_CTX_new_from_pkey(nullptr, key.get(), nullptr));
    if (EVP_PKEY_public_check(ctx.get()) <= 0) {
      throw openssl_error();
    }

    return key;
  }
#endif

  std::unique_ptr<Group::PrivateKey> derive_key_pair(
    const bytes& suite_id,
    const bytes& ikm) const override
  {
    static const int retry_limit = 255;
    static const auto label_dkp_prk = from_ascii("dkp_prk");
    static const auto label_candidate = from_ascii("candidate");

    auto dkp_prk = kdf.labeled_extract(suite_id, {}, label_dkp_prk, ikm);

#if defined(WITH_OPENSSL3)
    auto* group = EC_GROUP_new_by_curve_name_ex(nullptr, nullptr, curve_nid);
    auto group_ptr = make_typed_unique(group);
#else
    auto eckey = new_ec_key();
    const auto* group = EC_KEY_get0_group(eckey.get());
#endif

    auto order = make_typed_unique(BN_new());
    if (1 != EC_GROUP_get_order(group, order.get(), nullptr)) {
      throw openssl_error();
    }

    auto sk = make_typed_unique(BN_new());
    BN_zero(sk.get());

    auto counter = int(0);
    while (BN_is_zero(sk.get()) != 0 || BN_cmp(sk.get(), order.get()) != -1) {
      auto ctr = i2osp(counter, 1);
      auto candidate =
        kdf.labeled_expand(suite_id, dkp_prk, label_candidate, ctr, sk_size);
      candidate.at(0) &= bitmask();
      sk.reset(BN_bin2bn(
        candidate.data(), static_cast<int>(candidate.size()), nullptr));

      counter += 1;
      if (counter > retry_limit) {
        throw std::runtime_error("DeriveKeyPair iteration limit exceeded");
      }
    }

#if defined(WITH_OPENSSL3)
    auto key = keypair_evp_key(sk);
    return std::make_unique<EVPGroup::PrivateKey>(key.release());
#else
    auto pt = make_typed_unique(EC_POINT_new(group));
    EC_POINT_mul(group, pt.get(), sk.get(), nullptr, nullptr, nullptr);

    EC_KEY_set_private_key(eckey.get(), sk.get());
    EC_KEY_set_public_key(eckey.get(), pt.get());

    auto pkey = to_pkey(eckey.release());
    return std::make_unique<PrivateKey>(pkey.release());
#endif
  }

  bytes serialize(const Group::PublicKey& pk) const override
  {
    const auto& rpk = dynamic_cast<const PublicKey&>(pk);
#if defined(WITH_OPENSSL3)
    OSSL_PARAM* param = nullptr;
    if (1 != EVP_PKEY_todata(rpk.pkey.get(), EVP_PKEY_PUBLIC_KEY, &param)) {
      throw openssl_error();
    }
    auto param_ptr = make_typed_unique(param);

    const OSSL_PARAM* pk_param =
      OSSL_PARAM_locate_const(param_ptr.get(), OSSL_PKEY_PARAM_PUB_KEY);
    if (pk_param == nullptr) {
      return bytes({}, 0);
    }

    size_t len = 0;
    if (1 != OSSL_PARAM_get_octet_string(pk_param, nullptr, 0, &len)) {
      return bytes({}, 0);
    }

    bytes buf(len);
    void* data_ptr = buf.data();
    if (1 != OSSL_PARAM_get_octet_string(pk_param, &data_ptr, len, nullptr)) {
      return bytes({}, 0);
    }

    // Prior to OpenSSL 3.0.8, we will always get compressed point from
    // OSSL_PKEY_PARAM_PUB_KEY, so we will have to do the following conversion.
    // From OpenSSL 3.0.8, we can obtain the uncompressed point value by setting
    // OSSL_PKEY_PARAM_EC_POINT_CONVERSION_FORMAT appropriately.
    auto group = make_typed_unique(
      EC_GROUP_new_by_curve_name_ex(nullptr, nullptr, curve_nid));
    if (group == nullptr) {
      return bytes({}, 0);
    }
    auto point = make_typed_unique(EC_POINT_new(group.get()));
    const auto* oct_ptr = static_cast<const unsigned char*>(data_ptr);
    if (1 !=
        EC_POINT_oct2point(group.get(), point.get(), oct_ptr, len, nullptr)) {
      return bytes({}, 0);
    }
    len = EC_POINT_point2oct(group.get(),
                             point.get(),
                             POINT_CONVERSION_UNCOMPRESSED,
                             nullptr,
                             0,
                             nullptr);
    if (0 == len) {
      return bytes({}, 0);
    }
    bytes out(len);
    auto* data = out.data();
    if (EC_POINT_point2oct(group.get(),
                           point.get(),
                           POINT_CONVERSION_UNCOMPRESSED,
                           data,
                           len,
                           nullptr) != len) {
      return bytes({}, 0);
    }
#else
    auto* pub = EVP_PKEY_get0_EC_KEY(rpk.pkey.get());

    auto len = i2o_ECPublicKey(pub, nullptr);
    if (len != static_cast<int>(pk_size)) {
      throw openssl_error();
    }

    bytes out(len);
    auto* data = out.data();
    if (i2o_ECPublicKey(pub, &data) == 0) {
      throw openssl_error();
    }
#endif
    return out;
  }

  std::unique_ptr<Group::PublicKey> deserialize(const bytes& enc) const override
  {
#if defined(WITH_OPENSSL3)
    auto key = public_evp_key(enc);
    if (key == nullptr) {
      throw std::runtime_error("Unable to deserialize the public key");
    }
    return std::make_unique<EVPGroup::PublicKey>(key.release());
#else
    auto eckey = new_ec_key();
    auto* eckey_ptr = eckey.get();
    const auto* data_ptr = enc.data();
    if (nullptr ==
        o2i_ECPublicKey(&eckey_ptr,
                        &data_ptr,
                        static_cast<long>( // NOLINT(google-runtime-int)
                          enc.size()))) {
      throw openssl_error();
    }

    auto pkey = to_pkey(eckey.release());
    return std::make_unique<EVPGroup::PublicKey>(pkey.release());
#endif
  }

  bytes serialize_private(const Group::PrivateKey& sk) const override
  {
    const auto& rsk = dynamic_cast<const PrivateKey&>(sk);
#if defined(WITH_OPENSSL3)
    OSSL_PARAM* param = nullptr;
    if (1 != EVP_PKEY_todata(rsk.pkey.get(), EVP_PKEY_KEYPAIR, &param)) {
      throw openssl_error();
    }
    auto param_ptr = make_typed_unique(param);

    const OSSL_PARAM* sk_param =
      OSSL_PARAM_locate_const(param_ptr.get(), OSSL_PKEY_PARAM_PRIV_KEY);
    if (sk_param == nullptr) {
      return bytes({}, 0);
    }

    BIGNUM* d = nullptr;
    if (1 != OSSL_PARAM_get_BN(sk_param, &d)) {
      return bytes({}, 0);
    }
    auto d_ptr = make_typed_unique(d);
#else
    auto* eckey = EVP_PKEY_get0_EC_KEY(rsk.pkey.get());
    const auto* d = EC_KEY_get0_private_key(eckey);
#endif

    auto out = bytes(BN_num_bytes(d));
    if (BN_bn2bin(d, out.data()) != int(out.size())) {
      throw openssl_error();
    }

    const auto zeros_needed = group_dh_size(id) - out.size();
    auto leading_zeros = bytes(zeros_needed, 0);
    return leading_zeros + out;
  }

  std::unique_ptr<Group::PrivateKey> deserialize_private(
    const bytes& skm) const override
  {
#if defined(WITH_OPENSSL3)
    auto priv = make_typed_unique(
      BN_bin2bn(skm.data(), static_cast<int>(skm.size()), nullptr));
    if (priv == nullptr) {
      throw std::runtime_error("Unable to deserialize the private key");
    }
    auto key = keypair_evp_key(priv);
    return std::make_unique<EVPGroup::PrivateKey>(key.release());
#else
    auto eckey = new_ec_key();
    const auto* group = EC_KEY_get0_group(eckey.get());
    const auto d = make_typed_unique(
      BN_bin2bn(skm.data(), static_cast<int>(skm.size()), nullptr));
    auto pt = make_typed_unique(EC_POINT_new(group));

    EC_POINT_mul(group, pt.get(), d.get(), nullptr, nullptr, nullptr);
    EC_KEY_set_private_key(eckey.get(), d.get());
    EC_KEY_set_public_key(eckey.get(), pt.get());

    auto pkey = to_pkey(eckey.release());
    return std::make_unique<EVPGroup::PrivateKey>(pkey.release());
#endif
  }

  // EC Key
  std::tuple<bytes, bytes> coordinates(
    const Group::PublicKey& pk) const override
  {
    auto bn_x = make_typed_unique(BN_new());
    auto bn_y = make_typed_unique(BN_new());
    const auto& rpk = dynamic_cast<const PublicKey&>(pk);

#if defined(WITH_OPENSSL3)
    // Raw pointer OK here because it becomes managed as soon as possible
    OSSL_PARAM* param_ptr = nullptr;
    if (1 != EVP_PKEY_todata(rpk.pkey.get(), EVP_PKEY_PUBLIC_KEY, &param_ptr)) {
      throw openssl_error();
    }

    auto param = make_typed_unique(param_ptr);

    // Raw pointer OK here because it is non-owning
    const auto* pk_param =
      OSSL_PARAM_locate_const(param.get(), OSSL_PKEY_PARAM_PUB_KEY);
    if (pk_param == nullptr) {
      throw std::runtime_error("Failed to locate OSSL_PKEY_PARAM_PUB_KEY");
    }

    // Copy the octet string representation of the key into a buffer
    auto len = size_t(0);
    if (1 != OSSL_PARAM_get_octet_string(pk_param, nullptr, 0, &len)) {
      throw std::runtime_error("Failed to get OSSL_PKEY_PARAM_PUB_KEY len");
    }

    auto buf = bytes(len);
    auto* buf_ptr = buf.data();
    // NOLINTNEXTLINE(cppcoreguidelines-pro-type-reinterpret-cast)
    auto* buf_ptr_void = reinterpret_cast<void*>(buf_ptr);
    if (1 !=
        OSSL_PARAM_get_octet_string(pk_param, &buf_ptr_void, len, nullptr)) {
      throw std::runtime_error("Failed to get OSSL_PKEY_PARAM_PUB_KEY data");
    }

    // Parse the octet string representation into an EC_POINT
    auto group = make_typed_unique(
      EC_GROUP_new_by_curve_name_ex(nullptr, nullptr, curve_nid));
    if (group == nullptr) {
      throw openssl_error();
    }

    auto point = make_typed_unique(EC_POINT_new(group.get()));
    if (point == nullptr) {
      throw openssl_error();
    }

    if (1 !=
        EC_POINT_oct2point(group.get(), point.get(), buf_ptr, len, nullptr)) {
      throw openssl_error();
    }

    // Retrieve the affine coordinates of the point
    if (1 != EC_POINT_get_affine_coordinates(
               group.get(), point.get(), bn_x.get(), bn_y.get(), nullptr)) {
      throw openssl_error();
    }
#else
    // Raw pointers are non-owning
    auto* pub = EVP_PKEY_get0_EC_KEY(rpk.pkey.get());
    const auto* point = EC_KEY_get0_public_key(pub);
    const auto* group = EC_KEY_get0_group(pub);

    if (1 != EC_POINT_get_affine_coordinates_GFp(
               group, point, bn_x.get(), bn_y.get(), nullptr)) {
      throw openssl_error();
    }
#endif
    const auto x_size = BN_num_bytes(bn_x.get());
    auto x = bytes(x_size);
    if (BN_bn2bin(bn_x.get(), x.data()) != x_size) {
      throw openssl_error();
    }

    const auto y_size = BN_num_bytes(bn_y.get());
    auto y = bytes(y_size);
    if (BN_bn2bin(bn_y.get(), y.data()) != y_size) {
      throw openssl_error();
    }

    const auto zeros_needed_x = dh_size - x.size();
    const auto zeros_needed_y = dh_size - y.size();
    auto leading_zeros_x = bytes(zeros_needed_x, 0);
    auto leading_zeros_y = bytes(zeros_needed_y, 0);

    return { leading_zeros_x + x, leading_zeros_y + y };
  }

  // EC Key
  std::unique_ptr<Group::PublicKey> public_key_from_coordinates(
    const bytes& x,
    const bytes& y) const override
  {
    auto bn_x = make_typed_unique(
      BN_bin2bn(x.data(), static_cast<int>(x.size()), nullptr));
    auto bn_y = make_typed_unique(
      BN_bin2bn(y.data(), static_cast<int>(y.size()), nullptr));

    if (bn_x == nullptr || bn_y == nullptr) {
      throw std::runtime_error("Failed to convert bn_x or bn_y");
    }

#if defined(WITH_OPENSSL3)
    const auto group = make_typed_unique(
      EC_GROUP_new_by_curve_name_ex(nullptr, nullptr, curve_nid));
    if (group == nullptr) {
      throw std::runtime_error("Failed to create EC_GROUP");
    }

    // Construct a point with the given coordinates
    auto point = make_typed_unique(EC_POINT_new(group.get()));
    if (group == nullptr) {
      throw std::runtime_error("Failed to create EC_POINT");
    }

    if (1 != EC_POINT_set_affine_coordinates(
               group.get(), point.get(), bn_x.get(), bn_y.get(), nullptr)) {
      throw openssl_error();
    }

    // Serialize the point
    const auto point_size = EC_POINT_point2oct(group.get(),
                                               point.get(),
                                               POINT_CONVERSION_UNCOMPRESSED,
                                               nullptr,
                                               0,
                                               nullptr);
    if (0 == point_size) {
      throw openssl_error();
    }

    auto pub = bytes(point_size);
    if (EC_POINT_point2oct(group.get(),
                           point.get(),
                           POINT_CONVERSION_UNCOMPRESSED,
                           pub.data(),
                           point_size,
                           nullptr) != point_size) {
      throw openssl_error();
    }

    // Initialize a public key from the serialized point
    auto key = public_evp_key(pub);
    return std::make_unique<EVPGroup::PublicKey>(key.release());
#else
    auto eckey = new_ec_key();
    if (eckey == nullptr) {
      throw std::runtime_error("Failed to create EC_KEY");
    }

    // Group pointer is non-owning
    const auto* group = EC_KEY_get0_group(eckey.get());
    auto point = make_typed_unique(EC_POINT_new(group));

    if (1 != EC_POINT_set_affine_coordinates_GFp(
               group, point.get(), bn_x.get(), bn_y.get(), nullptr)) {
      throw openssl_error();
    }

    if (1 != EC_KEY_set_public_key(eckey.get(), point.get())) {
      throw openssl_error();
    }

    auto pkey = to_pkey(eckey.release());
    return std::make_unique<EVPGroup::PublicKey>(pkey.release());
#endif
  }

  std::unique_ptr<Group::PrivateKey> deserialize_private_der(
    const bytes& der) const override
  {
    BIO* mem = BIO_new_mem_buf(der.data(), static_cast<int>(der.size()));
    if (!mem) {
      throw openssl_error();
    }
    EVP_PKEY* pkey = d2i_PrivateKey_bio(mem, NULL);
    BIO_free(mem);
    if (!pkey) {
      throw openssl_error();
    }

    return std::make_unique<EVPGroup::PrivateKey>(pkey);
  }

private:
  int curve_nid;

#if !defined(WITH_OPENSSL3)
<<<<<<< HEAD
  EC_KEY* new_ec_key() const { return EC_KEY_new_by_curve_name(curve_nid); }
=======
  typed_unique_ptr<EC_KEY> new_ec_key() const
  {
    return make_typed_unique(EC_KEY_new_by_curve_name(curve_nid));
  }
>>>>>>> a08b545d

  static typed_unique_ptr<EVP_PKEY> to_pkey(EC_KEY* eckey)
  {
    auto* pkey = EVP_PKEY_new();
    // NOLINTNEXTLINE(cppcoreguidelines-pro-type-cstyle-cast)
    EVP_PKEY_assign_EC_KEY(pkey, eckey);
    return make_typed_unique(pkey);
  }
#endif

  static inline int group_to_nid(Group::ID group_id)
  {
    switch (group_id) {
      case Group::ID::P256:
        return NID_X9_62_prime256v1;
      case Group::ID::P384:
        return NID_secp384r1;
      case Group::ID::P521:
        return NID_secp521r1;
      default:
        throw std::runtime_error("Unsupported algorithm");
    }
  }

  uint8_t bitmask() const
  {
    switch (id) {
      case Group::ID::P256:
      case Group::ID::P384:
        return 0xff;

      case Group::ID::P521:
        return 0x01;

      default:
        throw std::runtime_error("Unsupported algorithm");
    }
  }
};

///
/// DH over "raw" curves
///

struct RawKeyGroup : public EVPGroup
{
  RawKeyGroup(Group::ID group_id, const KDF& kdf)
    : EVPGroup(group_id, kdf)
    , evp_type(group_to_evp(group_id))
  {
  }

  template<Group::ID id>
  static const RawKeyGroup instance;

  std::unique_ptr<Group::PrivateKey> derive_key_pair(
    const bytes& suite_id,
    const bytes& ikm) const override
  {
    static const auto label_dkp_prk = from_ascii("dkp_prk");
    static const auto label_sk = from_ascii("sk");

    auto dkp_prk = kdf.labeled_extract(suite_id, {}, label_dkp_prk, ikm);
    auto skm = kdf.labeled_expand(suite_id, dkp_prk, label_sk, {}, sk_size);
    return deserialize_private(skm);
  }

  bytes serialize(const Group::PublicKey& pk) const override
  {
    const auto& rpk = dynamic_cast<const PublicKey&>(pk);
    auto raw = bytes(pk_size);
    auto* data_ptr = raw.data();
    auto data_len = raw.size();
    if (1 != EVP_PKEY_get_raw_public_key(rpk.pkey.get(), data_ptr, &data_len)) {
      throw openssl_error();
    }

    return raw;
  }

  std::unique_ptr<Group::PublicKey> deserialize(const bytes& enc) const override
  {
    auto* pkey =
      EVP_PKEY_new_raw_public_key(evp_type, nullptr, enc.data(), enc.size());
    if (pkey == nullptr) {
      throw openssl_error();
    }

    return std::make_unique<EVPGroup::PublicKey>(pkey);
  }

  bytes serialize_private(const Group::PrivateKey& sk) const override
  {
    const auto& rsk = dynamic_cast<const PrivateKey&>(sk);
    auto raw = bytes(sk_size);
    auto* data_ptr = raw.data();
    auto data_len = raw.size();
    if (1 !=
        EVP_PKEY_get_raw_private_key(rsk.pkey.get(), data_ptr, &data_len)) {
      throw openssl_error();
    }

    return raw;
  }

  std::unique_ptr<Group::PrivateKey> deserialize_private(
    const bytes& skm) const override
  {
    auto* pkey =
      EVP_PKEY_new_raw_private_key(evp_type, nullptr, skm.data(), skm.size());
    if (pkey == nullptr) {
      throw openssl_error();
    }

    return std::make_unique<EVPGroup::PrivateKey>(pkey);
  }

<<<<<<< HEAD
  std::unique_ptr<Group::PrivateKey> deserialize_private_der(
    const bytes& der) const override
  {
    BIO* mem = BIO_new_mem_buf(der.data(), static_cast<int>(der.size()));
    if (!mem) {
      throw openssl_error();
    }
    EVP_PKEY* pkey = d2i_PrivateKey_bio(mem, NULL);
    BIO_free(mem);
    if (!pkey) {
      throw openssl_error();
    }

    return std::make_unique<RawKeyGroup::PrivateKey>(pkey);
=======
  // Raw Key
  std::tuple<bytes, bytes> coordinates(
    const Group::PublicKey& pk) const override
  {
    const auto& rpk = dynamic_cast<const PublicKey&>(pk);
    auto raw = bytes(pk_size);
    auto* data_ptr = raw.data();
    auto data_len = raw.size();

    if (1 != EVP_PKEY_get_raw_public_key(rpk.pkey.get(), data_ptr, &data_len)) {
      throw openssl_error();
    }

    return { raw, {} };
  }

  // Raw Key
  std::unique_ptr<Group::PublicKey> public_key_from_coordinates(
    const bytes& x,
    const bytes& /* y */) const override
  {
    return deserialize(x);
>>>>>>> a08b545d
  }

private:
  const int evp_type;

  static inline int group_to_evp(Group::ID group_id)
  {
    switch (group_id) {
      case Group::ID::X25519:
        return EVP_PKEY_X25519;
      case Group::ID::X448:
        return EVP_PKEY_X448;
      case Group::ID::Ed25519:
        return EVP_PKEY_ED25519;
      case Group::ID::Ed448:
        return EVP_PKEY_ED448;
      default:
        throw std::runtime_error("Unsupported algorithm");
    }
  }
};

///
/// General DH group
///

template<>
const Group&
Group::get<Group::ID::P256>()
{
  static const ECKeyGroup instance(Group::ID::P256,
                                   KDF::get<KDF::ID::HKDF_SHA256>());

  return instance;
}

template<>
const Group&
Group::get<Group::ID::P384>()
{
  static const ECKeyGroup instance(Group::ID::P384,
                                   KDF::get<KDF::ID::HKDF_SHA384>());

  return instance;
}

template<>
const Group&
Group::get<Group::ID::P521>()
{
  static const ECKeyGroup instance(Group::ID::P521,
                                   KDF::get<KDF::ID::HKDF_SHA512>());

  return instance;
}

template<>
const Group&
Group::get<Group::ID::X25519>()
{
  static const RawKeyGroup instance(Group::ID::X25519,
                                    KDF::get<KDF::ID::HKDF_SHA256>());
  return instance;
}

template<>
const Group&
Group::get<Group::ID::Ed25519>()
{
  static const RawKeyGroup instance(Group::ID::Ed25519,
                                    KDF::get<KDF::ID::HKDF_SHA256>());
  return instance;
}

template<>
const Group&
Group::get<Group::ID::X448>()
{
  static const RawKeyGroup instance(Group::ID::X448,
                                    KDF::get<KDF::ID::HKDF_SHA512>());
  return instance;
}

template<>
const Group&
Group::get<Group::ID::Ed448>()
{
  static const RawKeyGroup instance(Group::ID::Ed448,
                                    KDF::get<KDF::ID::HKDF_SHA512>());
  return instance;
}

static inline size_t
group_dh_size(Group::ID group_id)
{
  switch (group_id) {
    case Group::ID::P256:
      return 32;
    case Group::ID::P384:
      return 48;
    case Group::ID::P521:
      return 66;
    case Group::ID::X25519:
      return 32;
    case Group::ID::X448:
      return 56;

    // Non-DH groups
    case Group::ID::Ed25519:
    case Group::ID::Ed448:
      return 0;

    default:
      throw std::runtime_error("Unknown group");
  }
}

static inline size_t
group_pk_size(Group::ID group_id)
{
  switch (group_id) {
    case Group::ID::P256:
      return 65;
    case Group::ID::P384:
      return 97;
    case Group::ID::P521:
      return 133;
    case Group::ID::X25519:
    case Group::ID::Ed25519:
      return 32;
    case Group::ID::X448:
      return 56;
    case Group::ID::Ed448:
      return 57;

    default:
      throw std::runtime_error("Unknown group");
  }
}

static inline size_t
group_sk_size(Group::ID group_id)
{
  switch (group_id) {
    case Group::ID::P256:
      return 32;
    case Group::ID::P384:
      return 48;
    case Group::ID::P521:
      return 66;
    case Group::ID::X25519:
    case Group::ID::Ed25519:
      return 32;
    case Group::ID::X448:
      return 56;
    case Group::ID::Ed448:
      return 57;

    default:
      throw std::runtime_error("Unknown group");
  }
}

static inline std::string
group_jwk_curve_name(Group::ID group_id)
{
  switch (group_id) {
    case Group::ID::P256:
      return "P-256";
    case Group::ID::P384:
      return "P-384";
    case Group::ID::P521:
      return "P-521";
    case Group::ID::Ed25519:
      return "Ed25519";
    case Group::ID::Ed448:
      return "Ed448";
    case Group::ID::X25519:
      return "X25519";
    case Group::ID::X448:
      return "X448";
    default:
      throw std::runtime_error("Unknown group");
  }
}

static inline std::string
group_jwk_key_type(Group::ID group_id)
{
  switch (group_id) {
    case Group::ID::P256:
    case Group::ID::P384:
    case Group::ID::P521:
      return "EC";
    case Group::ID::Ed25519:
    case Group::ID::Ed448:
    case Group::ID::X25519:
    case Group::ID::X448:
      return "OKP";
    default:
      throw std::runtime_error("Unknown group");
  }
}

Group::Group(ID group_id_in, const KDF& kdf_in)
  : id(group_id_in)
  , dh_size(group_dh_size(group_id_in))
  , pk_size(group_pk_size(group_id_in))
  , sk_size(group_sk_size(group_id_in))
  , jwk_key_type(group_jwk_key_type(group_id_in))
  , jwk_curve_name(group_jwk_curve_name(group_id_in))
  , kdf(kdf_in)
{
}

} // namespace MLS_NAMESPACE::hpke<|MERGE_RESOLUTION|>--- conflicted
+++ resolved
@@ -723,14 +723,10 @@
   int curve_nid;
 
 #if !defined(WITH_OPENSSL3)
-<<<<<<< HEAD
-  EC_KEY* new_ec_key() const { return EC_KEY_new_by_curve_name(curve_nid); }
-=======
   typed_unique_ptr<EC_KEY> new_ec_key() const
   {
     return make_typed_unique(EC_KEY_new_by_curve_name(curve_nid));
   }
->>>>>>> a08b545d
 
   static typed_unique_ptr<EVP_PKEY> to_pkey(EC_KEY* eckey)
   {
@@ -848,7 +844,6 @@
     return std::make_unique<EVPGroup::PrivateKey>(pkey);
   }
 
-<<<<<<< HEAD
   std::unique_ptr<Group::PrivateKey> deserialize_private_der(
     const bytes& der) const override
   {
@@ -863,7 +858,8 @@
     }
 
     return std::make_unique<RawKeyGroup::PrivateKey>(pkey);
-=======
+  }
+
   // Raw Key
   std::tuple<bytes, bytes> coordinates(
     const Group::PublicKey& pk) const override
@@ -886,7 +882,6 @@
     const bytes& /* y */) const override
   {
     return deserialize(x);
->>>>>>> a08b545d
   }
 
 private:
